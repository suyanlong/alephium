--- conflicted
+++ resolved
@@ -257,11 +257,7 @@
     )
 
     gasWithoutScript.addUnsafe(scriptGas) is unsignedTx.gasAmount
-<<<<<<< HEAD
-    unsignedTx.gasAmount is GasBox.unsafe(32338)
-=======
-    unsignedTx.gasAmount is GasBox.unsafe(32348)
->>>>>>> f2331312
+    unsignedTx.gasAmount is GasBox.unsafe(32344)
 
     clique.stop()
   }
