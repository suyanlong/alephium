// Copyright 2018 The Alephium Authors
// This file is part of the alephium project.
//
// The library is free software: you can redistribute it and/or modify
// it under the terms of the GNU Lesser General Public License as published by
// the Free Software Foundation, either version 3 of the License, or
// (at your option) any later version.
//
// The library is distributed in the hope that it will be useful,
// but WITHOUT ANY WARRANTY; without even the implied warranty of
// MERCHANTABILITY or FITNESS FOR A PARTICULAR PURPOSE. See the
// GNU Lesser General Public License for more details.
//
// You should have received a copy of the GNU Lesser General Public License
// along with the library. If not, see <http://www.gnu.org/licenses/>.

package org.alephium.protocol.vm.lang

import org.scalatest.Assertion

import org.alephium.protocol.{Hash, PublicKey, Signature, SignatureSchema}
import org.alephium.protocol.model.Address
import org.alephium.protocol.vm._
import org.alephium.serde._
import org.alephium.util._

// scalastyle:off no.equal file.size.limit
class CompilerSpec extends AlephiumSpec with ContextGenerators {
  it should "parse asset script" in {
    val script =
      s"""
         |// comment
         |AssetScript Foo {
         |  pub fn bar(a: U256, b: U256) -> (U256) {
         |    return (a + b)
         |  }
         |}
         |""".stripMargin
    Compiler.compileAssetScript(script).isRight is true
  }

  it should "parse tx script" in {
    {
      info("success")

      val script =
        s"""
           |// comment
           |TxScript Foo {
           |  return
           |  pub fn bar(a: U256, b: U256) -> (U256) {
           |    return (a + b)
           |  }
           |}
           |""".stripMargin
      Compiler.compileTxScript(script).isRight is true
    }

    {
      info("fail without main statements")

      val script =
        s"""
           |TxScript Foo {}
           |""".stripMargin
      Compiler
        .compileTxScript(script)
        .leftValue
        .message is "No main statements defined in TxScript Foo"
    }

    {
      info("fail with event definition")

      val script =
        s"""
           |TxScript Foo {
           |  event Add(a: U256, b: U256)
           |
           |  pub fn bar(a: U256, b: U256) -> (U256) {
           |    return (a + b)
           |  }
           |}
           |""".stripMargin
      Compiler
        .compileTxScript(script)
        .leftValue
        .message is """Parser failed: Expected multiContract:1:1 / rawTxScript:2:1 / "}":3:3, found "event Add(""""
    }
  }

  it should "parse contracts" in {
    {
      info("success")

      val contract =
        s"""
           |// comment
           |TxContract Foo(mut x: U256, mut y: U256) {
           |  // comment
           |  pub fn add0(a: U256, b: U256) -> (U256) {
           |    return (a + b)
           |  }
           |
           |  fn add1() -> (U256) {
           |    return (x + y)
           |  }
           |
           |  fn add2(d: U256) -> () {
           |    let mut z = 0u
           |    z = d
           |    x = x + z // comment
           |    y = y + z // comment
           |    return
           |  }
           |}
           |""".stripMargin
      Compiler.compileContract(contract).isRight is true
    }

    {
      info("no function definition")

      val contract =
        s"""
           |TxContract Foo(mut x: U256, mut y: U256, c: U256) {
           |  event Add(a: U256, b: U256)
           |}
           |""".stripMargin
      Compiler
        .compileContract(contract)
        .leftValue
        .message is "No function definition in TxContract Foo"
    }

    {
      info("duplicated function definitions")

      val contract =
        s"""
           |TxContract Foo(mut x: U256, mut y: U256, c: U256) {
           |  pub fn add1(a: U256, b: U256) -> (U256) {
           |    return (a + b)
           |  }
           |  pub fn add2(a: U256, b: U256) -> (U256) {
           |    return (a + b)
           |  }
           |  pub fn add3(a: U256, b: U256) -> (U256) {
           |    return (a + b)
           |  }
           |
           |  pub fn add1(b: U256, a: U256) -> (U256) {
           |    return (a + b)
           |  }
           |  pub fn add2(b: U256, a: U256) -> (U256) {
           |    return (a + b)
           |  }
           |}
           |""".stripMargin
      Compiler
        .compileContract(contract)
        .leftValue
        .message is "These functions are implemented multiple times: add1, add2"
    }

  }

  it should "infer types" in {
    def check(
        xMut: String,
        a: String,
        aType: String,
        b: String,
        bType: String,
        rType: String,
        fname: String,
        validity: Boolean = false
    ) = {
      val contract =
        s"""
           |TxContract Foo($xMut x: U256) {
           |  pub fn add($a: $aType, $b: $bType) -> ($rType) {
           |    x = a + b
           |    return (a - b)
           |  }
           |
           |  fn $fname() -> () {
           |    return
           |  }
           |}
           |""".stripMargin
      Compiler.compileContract(contract).isRight is validity
    }

    check("mut", "a", "U256", "b", "U256", "U256", "foo", true)
    check("", "a", "U256", "b", "U256", "U256", "foo")
    check("mut", "x", "U256", "b", "U256", "U256", "foo")
    check("mut", "a", "U256", "x", "U256", "U256", "foo")
    check("mut", "a", "I64", "b", "U256", "U256", "foo")
    check("mut", "a", "U256", "b", "I64", "U256", "foo")
    check("mut", "a", "U256", "b", "U256", "I64", "foo")
    check("mut", "a", "U256", "b", "U256", "U256, U256", "foo")
    check("mut", "a", "U256", "b", "U256", "U256", "add")
  }

  it should "parse multiple contracts" in {
    val input =
      s"""
         |TxContract Foo() {
         |  fn foo(bar: Bar) -> () {
         |    return bar.bar()
         |  }
         |
         |  pub fn bar() -> () {
         |    return
         |  }
         |}
         |
         |TxScript Bar {
         |  return
         |  pub fn bar() -> () {
         |    return foo()
         |  }
         |
         |  fn foo() -> () {
         |    return
         |  }
         |}
         |""".stripMargin
    Compiler.compileContract(input, 0, true).isRight is true
    Compiler.compileTxScript(input, 1, true).isRight is true
  }

  it should "check function return types" in {
    val failed = Seq(
      s"""
         |TxContract Foo() {
         |  fn foo() -> (U256) {
         |  }
         |}
         |""".stripMargin,
      s"""
         |TxContract Foo() {
         |  fn foo(value: U256) -> (U256) {
         |    if (value > 10) {
         |      return 1
         |    }
         |  }
         |}
         |""".stripMargin,
      s"""
         |TxContract Foo() {
         |  fn foo() -> (U256) {
         |    let mut x = 0
         |    return 0
         |    x = 1
         |  }
         |}
         |""".stripMargin,
      s"""
         |TxContract Foo() {
         |  fn foo(value: U256) -> (U256) {
         |    if (value > 10) {
         |      return 0
         |    } else {
         |      if (value > 20) {
         |        return 1
         |      }
         |    }
         |  }
         |}
         |""".stripMargin
    )
    failed.foreach { code =>
      Compiler.compileContract(code).leftValue is Compiler.Error(
        "Expect return statement for function foo"
      )
    }

    val succeed = Seq(
      s"""
         |TxContract Foo() {
         |  fn foo(value: U256) -> (U256) {
         |    if (value > 10) {
         |      return 0
         |    } else {
         |      return 1
         |    }
         |  }
         |}
         |""".stripMargin,
      s"""
         |TxContract Foo() {
         |  fn foo(value: U256) -> (U256) {
         |    if (value > 10) {
         |      return 0
         |    } else {
         |      if (value > 20) {
         |        return 1
         |      }
         |      return 2
         |    }
         |  }
         |}
         |""".stripMargin,
      s"""
         |TxContract Foo() {
         |  fn foo(value: U256) -> (U256) {
         |    if (value > 10) {
         |      if (value < 8) {
         |        return 0
         |      } else {
         |        return 1
         |      }
         |    } else {
         |      if (value > 20) {
         |        return 2
         |      } else {
         |        return 3
         |      }
         |    }
         |  }
         |}
         |""".stripMargin
    )
    succeed.foreach { code =>
      Compiler.compileContract(code).isRight is true
    }
  }

  it should "check contract type" in {
    val failed = Seq(
      s"""
         |TxContract Foo(bar: Bar) {
         |  fn foo() -> () {
         |  }
         |}
         |""".stripMargin,
      s"""
         |TxContract Foo() {
         |  fn foo(bar: Bar) -> () {
         |  }
         |}
         |""".stripMargin,
      s"""
         |TxContract Foo() {
         |  fn foo() -> () {
         |    let bar = Bar(#00)
         |  }
         |}
         |""".stripMargin
    )
    failed.foreach { code =>
      Compiler.compileContract(code).leftValue is Compiler.Error(
        "Contract Bar does not exist"
      )
    }

    val barContract =
      s"""
         |TxContract Bar() {
         |  fn bar() -> () {
         |  }
         |}
         |""".stripMargin
    val succeed = Seq(
      s"""
         |TxContract Foo(bar: Bar) {
         |  fn foo() -> () {
         |  }
         |}
         |
         |$barContract
         |""".stripMargin,
      s"""
         |TxContract Foo() {
         |  fn foo(bar: Bar) -> () {
         |  }
         |}
         |
         |$barContract
         |""".stripMargin,
      s"""
         |TxContract Foo() {
         |  fn foo() -> () {
         |    let bar = Bar(#00)
         |  }
         |}
         |
         |$barContract
         |""".stripMargin
    )
    succeed.foreach { code =>
      Compiler.compileContract(code, false).isRight is true
    }
  }

  trait Fixture {
    def test(
        input: String,
        args: AVector[Val] = AVector.empty,
        output: AVector[Val] = AVector.empty,
        fields: AVector[Val] = AVector.empty,
        methodIndex: Int = 0,
        checkUnusedVars: Boolean = true
    ): Assertion = {
      val contract = Compiler.compileContract(input, checkUnusedVars).toOption.get

      deserialize[StatefulContract](serialize(contract)) isE contract
      val (obj, context) = prepareContract(contract, fields)
      StatefulVM.executeWithOutputs(context, obj, args, methodIndex) isE output
    }
  }

  it should "generate IR code" in new Fixture {
    val input =
      s"""
         |TxContract Foo(x: U256) {
         |
         |  pub fn add(a: U256) -> (U256) {
         |    return square(x) + square(a)
         |  }
         |
         |  fn square(n: U256) -> (U256) {
         |    return n * n
         |  }
         |}
         |""".stripMargin

    test(
      input,
      AVector(Val.U256(U256.Two)),
      AVector(Val.U256(U256.unsafe(5))),
      AVector(Val.U256(U256.One))
    )
  }

  it should "verify signature" in {
    def input(hash: Hash) =
      s"""
         |AssetScript P2PKH {
         |  pub fn verify(pk: ByteVec) -> () {
         |    let hash = #${hash.toHexString}
         |    assert!(hash == blake2b!(pk))
         |    verifyTxSignature!(pk)
         |    return
         |  }
         |}
         |""".stripMargin

    val (priKey, pubKey) = SignatureSchema.generatePriPub()
    val pubKeyHash       = Hash.hash(pubKey.bytes)

    val script = Compiler.compileAssetScript(input(pubKeyHash)).rightValue
    deserialize[StatelessScript](serialize(script)) isE script

    val args             = AVector[Val](Val.ByteVec.from(pubKey))
    val statelessContext = genStatelessContext(signatures = AVector(Signature.zero))
    val signature        = SignatureSchema.sign(statelessContext.txId.bytes, priKey)
    statelessContext.signatures.pop().rightValue is Signature.zero
    statelessContext.signatures.push(signature) isE ()
    StatelessVM.execute(statelessContext, script.toObject, args).isRight is true
    StatelessVM.execute(statelessContext, script.toObject, args) is
      failed(StackUnderflow) // no signature in the stack
  }

  it should "converse values" in new Fixture {
    test(
      s"""
         |TxContract Conversion() {
         |  pub fn main() -> () {
         |    let mut x = 5u
         |    let mut y = 5i
         |    x = u256!(y)
         |    y = i256!(x)
         |  }
         |}
         |""".stripMargin,
      AVector.empty
    )
  }

  it should "test while" in new Fixture {
    test(
      s"""
         |TxContract While() {
         |  pub fn main() -> (U256) {
         |    let mut x = 5
         |    let mut done = false
         |    while !done {
         |      x = x + x - 3
         |      if x % 5 == 0 { done = true }
         |    }
         |    return x
         |  }
         |}
         |""".stripMargin,
      AVector.empty,
      AVector(Val.U256(U256.unsafe(35)))
    )
  }

  it should "check types for for loop" in {
    def code(
        initialize: String = "let mut i = 0",
        condition: String = "i < 10",
        update: String = "i = i + 1",
        body: String = "return"
    ): String =
      s"""
         |TxContract ForLoop() {
         |  pub fn test() -> () {
         |    for $initialize; $condition; $update {
         |      $body
         |    }
         |  }
         |}
         |""".stripMargin
    Compiler.compileContract(code()).isRight is true
    Compiler.compileContract(code(initialize = "true")).isLeft is true
    Compiler.compileContract(code(condition = "1")).leftValue.message is
      "Invalid condition type: Const(U256(1))"
    Compiler.compileContract(code(update = "true")).isLeft is true
    Compiler.compileContract(code(body = "")).isLeft is true
    Compiler.compileContract(code(initialize = "")).leftValue.message is
      "No initialize statement in for loop"
    Compiler.compileContract(code(update = "")).leftValue.message is
      "No update statement in for loop"
  }

  it should "test for loop" in new Fixture {
    test(
      s"""
         |TxContract ForLoop() {
         |  pub fn main() -> (U256) {
         |    let mut x = 1
         |    for let mut i = 1; i < 5; i = i + 1 {
         |      x = x * i
         |    }
         |    return x
         |  }
         |}
         |""".stripMargin,
      AVector.empty,
      AVector(Val.U256(U256.unsafe(24)))
    )
    test(
      s"""
         |TxContract ForLoop() {
         |  pub fn main() -> (U256) {
         |    let mut x = 5
         |    for let mut done = false; !done; done = done {
         |      x = x + x - 3
         |      if x % 5 == 0 { done = true }
         |    }
         |    return x
         |  }
         |}
         |""".stripMargin,
      AVector.empty,
      AVector(Val.U256(U256.unsafe(35)))
    )
  }

  it should "test the following typical examples" in new Fixture {
    test(
      s"""
         |TxContract Main() {
         |
         |  pub fn main() -> () {
         |    let an_i256 = 5i
         |    let an_u256 = 5u
         |
         |    // Or a default will be used.
         |    let default_integer = 7   // `U256`
         |
         |    // A mutable variable's value can be changed.
         |    let mut another_i256 = 5i
         |    let mut another_u256 = 5u
         |    another_i256 = 6i
         |    another_u256 = 6u
         |
         |    let mut bool = true
         |    bool = false
         |  }
         |}
         |""".stripMargin,
      AVector.empty,
      checkUnusedVars = false
    )

    test(
      s"""
         |TxContract Fibonacci() {
         |  pub fn f(n: I256) -> (I256) {
         |    if n < 2i {
         |      return n
         |    } else {
         |      return f(n-1i) + f(n-2i)
         |    }
         |  }
         |}
         |""".stripMargin,
      AVector(Val.I256(I256.from(10))),
      AVector[Val](Val.I256(I256.from(55)))
    )

    test(
      s"""
         |TxContract Fibonacci() {
         |  pub fn f(n: U256) -> (U256) {
         |    if n < 2u {
         |      return n
         |    } else {
         |      return f(n-1u) + f(n-2u)
         |    }
         |  }
         |}
         |""".stripMargin,
      AVector(Val.U256(U256.unsafe(10))),
      AVector[Val](Val.U256(U256.unsafe(55)))
    )

    test(
      s"""
         |TxContract Test() {
         |  pub fn main() -> (Bool, Bool, Bool, Bool, Bool, Bool, Bool, Bool, Bool, Bool, Bool, Bool) {
         |    let b0 = 1 == 1
         |    let b1 = 1 == 2
         |    let b2 = 1 != 2
         |    let b3 = 1 != 1
         |    let b4 = 1 < 2
         |    let b5 = 1 < 0
         |    let b6 = 1 <= 2
         |    let b7 = 1 <= 1
         |    let b8 = 1 > 0
         |    let b9 = 1 > 2
         |    let b10 = 1 >= 0
         |    let b11 = 1 >= 1
         |    return b0, b1, b2, b3, b4, b5, b6, b7, b8, b9, b10, b11
         |  }
         |}
         |""".stripMargin,
      AVector.empty,
      AVector[Val](
        Val.True,
        Val.False,
        Val.True,
        Val.False,
        Val.True,
        Val.False,
        Val.True,
        Val.True,
        Val.True,
        Val.False,
        Val.True,
        Val.True
      )
    )

    test(
      s"""
         |TxContract Foo() {
         |  pub fn f(mut n: U256) -> (U256) {
         |    if n < 2 {
         |      n = n + 1
         |    }
         |    return n
         |  }
         |}
         |""".stripMargin,
      AVector(Val.U256(U256.unsafe(2))),
      AVector[Val](Val.U256(U256.unsafe(2)))
    )
  }

  it should "execute quasi uniswap" in new Fixture {
    val contract =
      s"""
         |TxContract Uniswap(
         |  mut alphReserve: U256,
         |  mut btcReserve: U256
         |) {
         |  pub fn exchange(attoAlphAmount: U256) -> (U256) {
         |    let tokenAmount = btcReserve * attoAlphAmount / (alphReserve + attoAlphAmount)
         |    alphReserve = alphReserve + attoAlphAmount
         |    btcReserve = btcReserve - tokenAmount
         |    return tokenAmount
         |  }
         |}
         |""".stripMargin

    test(
      contract,
      AVector(Val.U256(U256.unsafe(1000))),
      AVector(Val.U256(U256.unsafe(99))),
      AVector(Val.U256(U256.unsafe(1000000)), Val.U256(U256.unsafe(100000)))
    )

    test(
      contract,
      AVector(Val.U256(U256.unsafe(1000))),
      AVector(Val.U256(U256.unsafe(99))),
      AVector(
        Val.U256(U256.unsafe(Long.MaxValue) divUnsafe U256.unsafe(10)),
        Val.U256(U256.unsafe(Long.MaxValue) divUnsafe U256.unsafe(100))
      )
    )
  }

  it should "test operator precedence" in new Fixture {
    val contract =
      s"""
         |TxContract Operator() {
         |  pub fn main() -> (U256, Bool, Bool) {
         |    let x = 1 + 2 * 3 - 2 / 2
         |    let y = (1 < 2) && (2 <= 2) && (2 < 3)
         |    let z = !false && false || false
         |
         |    return x, y, z
         |  }
         |}
         |""".stripMargin
    test(contract, AVector.empty, AVector(Val.U256(U256.unsafe(6)), Val.True, Val.False))
  }

  it should "compile array failed" in {
    val codes = List(
      s"""
         |// duplicated variable name
         |TxContract Foo() {
         |  fn foo() -> () {
         |    let x = 0
         |    let x = [1, 2, 3]
         |    return
         |  }
         |}
         |""".stripMargin ->
        "Local variables have the same name: x",
      s"""
         |// duplicated variable name
         |TxContract Foo(x: [U256; 2]) {
         |  fn foo() -> () {
         |    let x = [2; 3]
         |    return
         |  }
         |}
         |""".stripMargin ->
        "Global variable has the same name as local variable: x",
      s"""
         |// assign to immutable array element(contract field)
         |TxContract Foo(x: [U256; 2]) {
         |  fn set() -> () {
         |    x[0] = 2
         |    return
         |  }
         |}
         |""".stripMargin ->
        "Assign to immutable variable: x",
      s"""
         |// assign to immutable array element(local variable)
         |TxContract Foo() {
         |  fn foo() -> () {
         |    let x = [2; 4]
         |    x[0] = 3
         |    return
         |  }
         |}
         |""".stripMargin ->
        "Assign to immutable variable: x",
      s"""
         |// out of index
         |TxContract Foo() {
         |  fn foo() -> (U256) {
         |    let x = [[2; 2]; 4]
         |    return x[1][3]
         |  }
         |}
         |""".stripMargin ->
        "Invalid array index: 3, array size: 2",
      s"""
         |// out of index
         |TxContract Foo() {
         |  fn foo() -> () {
         |    let mut x = [2; 2]
         |    x[2] = 3
         |    return
         |  }
         |}
         |""".stripMargin ->
        "Invalid array index: 2, array size: 2",
      s"""
         |// invalid array element assignment
         |TxContract Foo() {
         |  fn foo() -> () {
         |    let mut x = [1, 2]
         |    x[2] = 2
         |    return
         |  }
         |}
         |""".stripMargin ->
        "Invalid array index: 2, array size: 2",
      s"""
         |// invalid array element assignment
         |TxContract Foo() {
         |  fn foo() -> () {
         |    let mut x = [1, 2]
         |    x[0][0] = 2
         |    return
         |  }
         |}
         |""".stripMargin ->
        "Expect array type, have: U256",
      s"""
         |// invalid array expression
         |TxContract Foo() {
         |  fn foo() -> () {
         |    let x = [1, 2]
         |    let y = x[0][0]
         |    return
         |  }
         |}
         |""".stripMargin ->
        "Expect array type, have: U256", // TODO: improve this error message
      s"""
         |// invalid array expression
         |TxContract Foo() {
         |  fn foo() -> () {
         |    let x = 2
         |    let y = x[0]
         |    return
         |  }
         |}
         |""".stripMargin ->
        "Expect array type, have: List(U256)",
      s"""
         |// invalid binary expression(compare array)
         |TxContract Foo() {
         |  fn foo() -> (Bool) {
         |    let x = [3; 2]
         |    let y = [3; 2]
         |    return x == y
         |  }
         |}
         |""".stripMargin ->
        "Invalid param types List(FixedSizeArray(U256,2), FixedSizeArray(U256,2)) for Eq",
      s"""
         |// invalid binary expression(add array)
         |TxContract Foo() {
         |  fn foo() -> () {
         |    let x = [2; 2] + [2; 2]
         |    return
         |  }
         |}""".stripMargin ->
        "Invalid param types List(FixedSizeArray(U256,2), FixedSizeArray(U256,2)) for ArithOperator",
      s"""
         |// assign array element with invalid type
         |TxContract Foo() {
         |  fn foo() -> () {
         |    let mut x = [3i; 2]
         |    x[0] = 3
         |    return
         |  }
         |}
         |""".stripMargin ->
        "Assign List(U256) to List(I256)",
      s"""
         |TxContract Foo() {
         |  fn foo() -> U256 {
         |    let x = [1; 2]
         |    return x[#00]
         |  }
         |}
         |""".stripMargin ->
        "Invalid array index type List(ByteVec)",
      s"""
         |TxContract Foo() {
         |  fn foo() -> () {
         |    let mut x = [1; 2]
         |    x[-1i] = 0
         |  }
         |}
         |""".stripMargin ->
        "Invalid array index type List(I256)",
      s"""
         |TxContract Foo() {
         |  fn foo() -> () {
         |    let mut x = [1; 2]
         |    x[1 + 2] = 0
         |  }
         |}
         |""".stripMargin ->
        "Invalid array index: 3, array size: 2"
    )
    codes.foreach { case (code, error) =>
      Compiler.compileContract(code).leftValue.message is error
    }
  }

  it should "test array" in new Fixture {
    {
      info("get array element from array literal")
      val code =
        s"""
           |TxContract ArrayTest() {
           |  pub fn test() -> () {
           |    assert!([0, 1, 2][2] == 2)
           |    assert!(foo()[1] == 1)
           |    assert!([foo(), foo()][0][0] == 0)
           |  }
           |
           |  fn foo() -> ([U256; 3]) {
           |    return [0, 1, 2]
           |  }
           |}
           |""".stripMargin
      test(code)
    }

    {
      info("array constant index")
      val code =
        s"""
           |TxContract ArrayTest() {
           |  pub fn test() -> () {
           |    let array = [1, 2, 3]
           |    assert!(array[0] == 1 && array[1] == 2 && array[2] == 3)
           |  }
           |}
           |""".stripMargin
      test(code)
    }

    {
      info("assign array element by constant index")
      val code =
        s"""
           |TxContract ArrayTest() {
           |  pub fn test() -> () {
           |    let mut array = [0; 3]
           |    array[0] = 1
           |    array[1] = 2
           |    array[2] = 3
           |    assert!(array[0] == 1 && array[1] == 2 && array[2] == 3)
           |  }
           |}
           |""".stripMargin
      test(code)
    }

    {
      info("array variable assignment")
      val code =
        s"""
           |TxContract ArrayTest() {
           |  pub fn test() -> () {
           |    let x = [1, 2, 3]
           |    let mut y = [0; 3]
           |    assert!(y[0] == 0 && y[1] == 0 && y[2] == 0)
           |    y = x
           |    assert!(y[0] == 1 && y[1] == 2 && y[2] == 3)
           |  }
           |}
           |""".stripMargin
      test(code)
    }

    {
      info("assign array element by variable index")
      val code =
        s"""
           |TxContract ArrayTest() {
           |  pub fn test() -> () {
           |    let mut array = [0; 3]
           |    let mut i = 0
           |    while (i < 3) {
           |      array[i] = i + 1
           |      i = i + 1
           |    }
           |    assert!(array[0] == 1 && array[1] == 2 && array[2] == 3)
           |  }
           |}
           |""".stripMargin
      test(code)
    }

    {
      info("array as function params and return values")
      val code =
        s"""
           |TxContract ArrayTest() {
           |  pub fn test(mut x: [Bool; 2]) -> ([Bool; 2]) {
           |    x[0] = !x[0]
           |    x[1] = !x[1]
           |    return x
           |  }
           |}
           |""".stripMargin
      test(code, args = AVector(Val.False, Val.True), output = AVector(Val.True, Val.False))
    }

    {
      info("get sub array by constant index")
      val code =
        s"""
           |TxContract ArrayTest() {
           |  pub fn test() -> () {
           |    let array = [[0, 1, 2, 3], [4, 5, 6, 7]]
           |    check(array[0], 0)
           |    check(array[1], 4)
           |  }
           |
           |  fn check(array: [U256; 4], v: U256) -> () {
           |    assert!(
           |      array[0] == v &&
           |      array[1] == v + 1 &&
           |      array[2] == v + 2 &&
           |      array[3] == v + 3
           |    )
           |  }
           |}
           |""".stripMargin
      test(code)
    }

    {
      info("get sub array by variable index")
      val code =
        s"""
           |TxContract ArrayTest() {
           |  pub fn test() -> () {
           |    let array = [[0, 1, 2, 3], [4, 5, 6, 7]]
           |    let mut i = 0
           |    while (i < 2) {
           |      check(array[i], i * 4)
           |      i = i + 1
           |    }
           |  }
           |
           |  fn check(array: [U256; 4], v: U256) -> () {
           |    let mut i = 0
           |    while (i < 4) {
           |      assert!(array[i] == v + i)
           |      i = i + 1
           |    }
           |  }
           |}
           |""".stripMargin
      test(code)
    }

    {
      info("assign multi-dim array elements by constant index")
      val code =
        s"""
           |TxContract ArrayTest() {
           |  pub fn test() -> () {
           |    let mut x = [[0; 2]; 2]
           |    x[0][0] = 1
           |    x[0][1] = 2
           |    x[1][0] = 3
           |    x[1][1] = 4
           |    assert!(
           |      x[0][0] == 1 && x[0][1] == 2 &&
           |      x[1][0] == 3 && x[1][1] == 4
           |    )
           |  }
           |}
           |""".stripMargin
      test(code)
    }

    {
      info("assign multi-dim array elements by variable index")
      val code =
        s"""
           |TxContract ArrayTest() {
           |  pub fn test() -> () {
           |    let mut x = [[0, 1], [2, 3]]
           |    let mut i = 0
           |    let mut j = 0
           |    while (i < 2) {
           |      while (j < 2) {
           |        x[i][j] = x[i][j] + 1
           |        j = j + 1
           |      }
           |      j = 0
           |      i = i + 1
           |    }
           |    assert!(
           |      x[0][0] == 1 && x[0][1] == 2 &&
           |      x[1][0] == 3 && x[1][1] == 4
           |    )
           |  }
           |}
           |""".stripMargin
      test(code)
    }

    {
      info("assign sub array by constant index")
      val code =
        s"""
           |TxContract ArrayTest() {
           |  pub fn test() -> () {
           |    let mut x = [[0; 2]; 2]
           |    x[0] = [0, 1]
           |    x[1] = [2, 3]
           |    assert!(
           |      x[0][0] == 0 && x[0][1] == 1 &&
           |      x[1][0] == 2 && x[1][1] == 3
           |    )
           |  }
           |}
           |""".stripMargin
      test(code)
    }

    {
      info("assign sub array by variable index")
      val code =
        s"""
           |TxContract ArrayTest() {
           |  pub fn test() -> () {
           |    let mut x = [[0; 2]; 2]
           |    let mut i = 0
           |    while (i < 2) {
           |      x[i] = [i, i + 1]
           |      i = i + 1
           |    }
           |    i = 0
           |    while (i < 2) {
           |      assert!(x[i][0] == i)
           |      assert!(x[i][1] == i + 1)
           |      i = i + 1
           |    }
           |  }
           |}
           |""".stripMargin
      test(code)
    }

    {
      info("expression as array index")
      val code =
        s"""
           |TxContract ArrayTest() {
           |  pub fn test() -> () {
           |    let mut x = [0, 1, 2, 3]
           |    let num = 4
           |    assert!(x[foo()] == 3)
           |    assert!(x[num / 2] == 2)
           |    assert!(x[num % 3] == 1)
           |    assert!(x[num - 4] == 0)
           |  }
           |
           |  fn foo() -> U256 {
           |    return 3
           |  }
           |}
           |""".stripMargin
      test(code)
    }
  }

  it should "avoid using array index variables whenever possible" in {
    val code =
      s"""
         |TxContract Foo() {
         |  fn func0() -> () {
         |    let array0 = [0, 1, 2]
         |    let mut i = 0
         |    while (i < 3) {
         |      assert!(array0[i] == i)
         |      i = i + 1
         |    }
         |
         |    let array1 = [0, 1]
         |    i = 0
         |    while (i < 2) {
         |      assert!(array1[i] == i)
         |      i = i + 1
         |    }
         |  }
         |
         |  fn func1() -> () {
         |    let array0 = [[0; 2]; 3]
         |    let array1 = [[0; 2]; 3]
         |    let mut i = 0
         |    while (i < 3) {
         |      foo(array0[i], array1[i])
         |      i = i + 1
         |    }
         |  }
         |
         |  fn foo(a1: [U256; 2], a2: [U256; 2]) -> () {
         |  }
         |}
         |""".stripMargin

    val contract = Compiler.compileContract(code, false).rightValue
    // format: off
    contract.methods(0) is Method[StatefulContext](
      isPublic = false,
      usePreapprovedAssets = false,
      useContractAssets = false,
      argsLength = 0,
      localsLength = 6,
      returnLength = 0,
      instrs = AVector[Instr[StatefulContext]](
        U256Const0, U256Const1, U256Const2, StoreLocal(2), StoreLocal(1), StoreLocal(0),
        U256Const0, StoreLocal(3),
        LoadLocal(3), U256Const3, U256Lt, IfFalse(14),
        LoadLocal(3), Dup, U256Const3, U256Lt, Assert, LoadLocalByIndex, LoadLocal(3), U256Eq, Assert,
        LoadLocal(3), U256Const1, U256Add, StoreLocal(3), Jump(-18),
        U256Const0, U256Const1, StoreLocal(5), StoreLocal(4),
        U256Const0, StoreLocal(3),
        LoadLocal(3), U256Const2, U256Lt, IfFalse(16),
        LoadLocal(3), Dup, U256Const2, U256Lt, Assert, U256Const4, U256Add, LoadLocalByIndex, LoadLocal(3), U256Eq, Assert,
        LoadLocal(3), U256Const1, U256Add, StoreLocal(3), Jump(-20)
      )
    )
    contract.methods(1) is Method[StatefulContext](
      isPublic = false,
      usePreapprovedAssets = false,
      useContractAssets = false,
      argsLength = 0,
      localsLength = 14,
      returnLength = 0,
      instrs = AVector[Instr[StatefulContext]](
        U256Const0, U256Const0, U256Const0, U256Const0, U256Const0, U256Const0, StoreLocal(5), StoreLocal(4), StoreLocal(3), StoreLocal(2), StoreLocal(1), StoreLocal(0),
        U256Const0, U256Const0, U256Const0, U256Const0, U256Const0, U256Const0, StoreLocal(11), StoreLocal(10), StoreLocal(9), StoreLocal(8), StoreLocal(7), StoreLocal(6),
        U256Const0, StoreLocal(12),
        LoadLocal(12), U256Const3, U256Lt, IfFalse(40),
        LoadLocal(12), Dup, U256Const3, U256Lt, Assert, U256Const2, U256Mul, StoreLocal(13),
        LoadLocal(13), U256Const0, U256Add, LoadLocalByIndex,
        LoadLocal(13), U256Const1, U256Add, LoadLocalByIndex,
        LoadLocal(12), Dup, U256Const3, U256Lt, Assert, U256Const2, U256Mul, U256Const(Val.U256(6)), U256Add, StoreLocal(13),
        LoadLocal(13), U256Const0, U256Add, LoadLocalByIndex,
        LoadLocal(13), U256Const1, U256Add, LoadLocalByIndex,
        CallLocal(2),
        LoadLocal(12), U256Const1, U256Add, StoreLocal(12), Jump(-44)
      )
    )
    // format: on
  }

  it should "abort if variable array index is invalid" in {
    val code =
      s"""
         |TxContract Foo(foo: U256, mut array: [[U256; 2]; 3]) {
         |  pub fn test0() -> () {
         |    let mut x = [1, 2, 3, 4]
         |    let mut i = 0
         |    while (i < 5) {
         |      x[i] = 0
         |      i = i + 1
         |    }
         |  }
         |
         |  pub fn test1(idx1: U256, idx2: U256) -> () {
         |    let mut x = [[2; 2]; 3]
         |    x[idx1][idx2] = 0
         |  }
         |
         |  pub fn test2(idx1: U256, idx2: U256) -> () {
         |    array[idx1][idx2] = 0
         |  }
         |
         |  pub fn test3(idx1: U256, idx2: U256) -> (U256) {
         |    return array[idx1][idx2]
         |  }
         |}
         |""".stripMargin

    val contract       = Compiler.compileContract(code, false).rightValue
    val (obj, context) = prepareContract(contract, AVector.fill(7)(Val.U256(0)))

    def test(methodIndex: Int, args: AVector[Val]) = {
      StatefulVM
        .executeWithOutputs(context, obj, args, methodIndex)
        .leftValue
        .rightValue is AssertionFailed
    }

    test(0, AVector.empty)
    test(1, AVector(Val.U256(0), Val.U256(4)))
    test(1, AVector(Val.U256(3), Val.U256(0)))
    test(2, AVector(Val.U256(0), Val.U256(4)))
    test(2, AVector(Val.U256(3), Val.U256(0)))
    test(3, AVector(Val.U256(0), Val.U256(4)))
    test(3, AVector(Val.U256(3), Val.U256(0)))
  }

  it should "test contract array fields" in new Fixture {
    {
      info("array fields assignment")
      val code =
        s"""
           |TxContract ArrayTest(mut array: [[U256; 2]; 4]) {
           |  pub fn test(a: [[U256; 2]; 4]) -> () {
           |    array = a
           |    let mut i = 0
           |    while (i < 4) {
           |      foo(array[i], a[i])
           |      i = i + 1
           |    }
           |  }
           |
           |  fn foo(a: [U256; 2], b:[U256; 2]) -> () {
           |    let mut i = 0
           |    while (i < 2) {
           |      assert!(a[i] == b[i])
           |      i = i + 1
           |    }
           |  }
           |}
           |""".stripMargin
      val args = AVector.from[Val]((0 until 8).map(Val.U256(_)))
      test(code, fields = AVector.fill(8)(Val.U256(0)), args = args)
    }

    {
      info("create array with side effect")
      val code =
        s"""
           |TxContract ArrayTest(mut x: U256) {
           |  pub fn test() -> () {
           |    let array0 = [foo(), foo(), foo()]
           |    assert!(x == 3)
           |
           |    let array1 = [foo(), foo(), foo()][0]
           |    assert!(x == 6)
           |
           |    let array2 = [foo(); 3]
           |    assert!(x == 9)
           |  }
           |
           |  fn foo() -> U256 {
           |    x = x + 1
           |    return x
           |  }
           |}
           |""".stripMargin
      test(code, fields = AVector(Val.U256(0)), checkUnusedVars = false)
    }

    {
      info("assign array element")
      val code =
        s"""
           |TxContract ArrayTest(mut array: [[U256; 2]; 4]) {
           |  pub fn test() -> () {
           |    let mut i = 0
           |    let mut j = 0
           |    while (i < 4) {
           |      while (j < 2) {
           |        array[i][j] = i + j
           |        j = j + 1
           |      }
           |      j = 0
           |      i = i + 1
           |    }
           |
           |    i = 0
           |    j = 0
           |    while (i < 4) {
           |      while (j < 2) {
           |        assert!(array[i][j] == i + j)
           |        j = j + 1
           |      }
           |      j = 0
           |      i = i + 1
           |    }
           |  }
           |}
           |""".stripMargin
      test(code, fields = AVector.fill(8)(Val.U256(0)))
    }

    {
      info("avoid executing array indexing instructions multiple times")
      val code =
        s"""
           |TxContract Foo(mut array: [[U256; 2]; 4], mut x: U256) {
           |  pub fn test() -> () {
           |    let mut i = 0
           |    while (i < 4) {
           |      array[foo()] = [x; 2]
           |      i = i + 1
           |      assert!(x == i)
           |    }
           |    assert!(x == 4)
           |
           |    i = 0
           |    while (i < 4) {
           |      x = 0
           |      assert!(array[i][foo()] == i)
           |      assert!(array[i][foo()] == i)
           |      i = i + 1
           |      assert!(x == 2)
           |    }
           |  }
           |
           |  fn foo() -> U256 {
           |    let v = x
           |    x = x + 1
           |    return v
           |  }
           |}
           |""".stripMargin
      test(code, fields = AVector.fill(9)(Val.U256(0)))
    }
  }

  it should "get constant array index" in {
    def testConstantFolding(before: String, after: String) = {
      val beforeAst = fastparse.parse(before, StatelessParser.expr(_)).get.value
      val afterAst  = fastparse.parse(after, StatelessParser.expr(_)).get.value
      Compiler.State.getConstantIndex(beforeAst) is afterAst
    }

    testConstantFolding("1 + 1", "2")
    testConstantFolding("2 / 1", "2")
    testConstantFolding("2 - 1", "1")
    testConstantFolding("2 >> 1", "1")
    testConstantFolding("1 << 1", "2")
    testConstantFolding("2 % 3", "2")
    testConstantFolding("2 & 0", "0")
    testConstantFolding("2 | 1", "3")
    testConstantFolding("2 ^ 1", "3")
    testConstantFolding("1 + 2 * 3", "7")
    testConstantFolding("1 * 4 + 4 * i", "4 + 4 * i")
    testConstantFolding("foo()", "foo()")
    testConstantFolding("a + b", "a + b")
    // TODO: optimize following cases
    testConstantFolding("2 * 4 + 4 * i - 2 * 3", "8 + 4 * i - 6")
    testConstantFolding("a + 2 + 3", "a + 2 + 3")
  }

  it should "compile return multiple values failed" in {
    val codes = Seq(
      s"""
         |// Assign to immutable variable
         |TxContract Foo() {
         |  fn bar() -> (U256, U256) {
         |    return 1, 2
         |  }
         |
         |  pub fn foo() -> () {
         |    let mut a = 0
         |    let b = 1
         |    a, b = bar()
         |    return
         |  }
         |}
         |""".stripMargin,
      s"""
         |// Assign ByteVec to U256
         |TxContract Foo() {
         |  fn bar() -> (U256, ByteVec) {
         |    return 1, #00
         |  }
         |
         |  pub fn foo() -> () {
         |    let mut a = 0
         |    let mut b = 1
         |    a, b = bar()
         |    return
         |  }
         |}
         |""".stripMargin,
      s"""
         |// Assign (U256, U256) to (U256, U256, U256)
         |TxContract Foo() {
         |  fn bar() -> (U256, U256) {
         |    return 1, 2
         |  }
         |
         |  pub fn foo() -> () {
         |    let mut a = 0
         |    let mut b = 0
         |    let mut c = 0
         |    a, b, c = bar()
         |    return
         |  }
         |}
         |""".stripMargin,
      s"""
         |// Assign (U256, U256, U256) to (U256, U256)
         |TxContract Foo() {
         |  fn bar() -> (U256, U256, U256) {
         |    return 1, 2, 3
         |  }
         |
         |  pub fn foo() -> () {
         |    let mut a = 0
         |    let mut b = 0
         |    a, b = bar()
         |    return
         |  }
         |}
         |""".stripMargin,
      s"""
         |TxContract Foo() {
         |  fn bar() -> (U256, U256) {
         |    return 1, 2
         |  }
         |
         |  pub fn foo() -> () {
         |    let (a, mut b, c) = bar()
         |    return
         |  }
         |}
         |""".stripMargin
    )

    codes.foreach(Compiler.compileContract(_).isLeft is true)
  }

  it should "test return multiple values" in new Fixture {
    {
      info("return multiple simple values")
      val code =
        s"""
           |TxContract Foo() {
           |  pub fn test() -> () {
           |    let (a, b) = foo()
           |    assert!(a == 1 && b)
           |  }
           |
           |  fn foo() -> (U256, Bool) {
           |    return 1, true
           |  }
           |}
           |""".stripMargin
      test(code)
    }

    {
      info("test return array and simple values")
      val code =
        s"""
           |TxContract Foo(mut array: [U256; 3]) {
           |  pub fn test() -> () {
           |    array = [1, 2, 3]
           |    let mut x = [[0; 3]; 3]
           |    let mut y = [0; 3]
           |    let mut i = 0
           |    while (i < 3) {
           |      x[i], y[i] = foo(i)
           |      i = i + 1
           |    }
           |    assert!(
           |      x[0][0] == 1 && x[0][1] == 2 && x[0][2] == 3 &&
           |      x[1][0] == 2 && x[1][1] == 3 && x[1][2] == 4 &&
           |      x[2][0] == 4 && x[2][1] == 5 && x[2][2] == 6 &&
           |      y[0] == 0 && y[1] == 1 && y[2] == 2
           |    )
           |  }
           |
           |  pub fn foo(value: U256) -> ([U256; 3], U256) {
           |    let mut i = 0
           |    while (i < 3) {
           |      array[i] = array[i] + value
           |      i = i + 1
           |    }
           |    return array, value
           |  }
           |}
           |""".stripMargin
      test(code, fields = AVector.fill(3)(Val.U256(0)))
    }

    {
      info("test return multi-dim array and values")
      val code =
        s"""
           |TxContract Foo() {
           |  pub fn test() -> () {
           |    let (array, i) = foo()
           |    assert!(
           |      array[0][0] == 1 && array[0][1] == 2 && array[0][2] == 3 &&
           |      array[1][0] == 4 && array[1][1] == 5 && array[1][2] == 6 &&
           |      i == 7
           |    )
           |  }
           |
           |  fn foo() -> ([[U256; 3]; 2], U256) {
           |    return [[1, 2, 3], [4, 5, 6]], 7
           |  }
           |}
           |""".stripMargin
      test(code)
    }
  }

  it should "return from if block" in new Fixture {
    val code: String =
      s"""
         |TxContract Foo(mut value: U256) {
         |  pub fn test() -> U256 {
         |    if (true) {
         |      value = 1
         |      return value
         |    }
         |
         |    value = 2
         |    return value
         |  }
         |}
         |""".stripMargin
    test(code, fields = AVector(Val.U256(0)), output = AVector(Val.U256(1)))
  }

  it should "generate efficient code for arrays" in {
    val code =
      s"""
         |TxContract Foo() {
         |  pub fn foo() -> () {
         |    let mut x = [1, 2, 3, 4]
         |    let y = x[0]
         |    return
         |  }
         |}
         |""".stripMargin
    Compiler.compileContract(code, false).rightValue.methods.head is
      Method[StatefulContext](
        isPublic = true,
        usePreapprovedAssets = false,
        useContractAssets = false,
        argsLength = 0,
        localsLength = 5,
        returnLength = 0,
        instrs = AVector[Instr[StatefulContext]](
          U256Const1,
          U256Const2,
          U256Const3,
          U256Const4,
          StoreLocal(3),
          StoreLocal(2),
          StoreLocal(1),
          StoreLocal(0),
          LoadLocal(0),
          StoreLocal(4),
          Return
        )
      )
  }

  it should "parse events definition and emission" in {

    {
      info("event definition and emission")

      val contract =
        s"""
           |TxContract Foo() {
           |
           |  event Add(a: U256, b: U256)
           |
           |  pub fn add(a: U256, b: U256) -> (U256) {
           |    emit Add(a, b)
           |    return (a + b)
           |  }
           |}
           |""".stripMargin
      Compiler.compileContract(contract).isRight is true
    }

    {
      info("multiple event definitions and emissions")

      val contract =
        s"""
           |TxContract Foo() {
           |
           |  event Add1(a: U256, b: U256)
           |  event Add2(a: U256, b: U256)
           |
           |  pub fn add(a: U256, b: U256) -> (U256) {
           |    emit Add1(a, b)
           |    emit Add2(a, b)
           |    return (a + b)
           |  }
           |}
           |""".stripMargin
      Compiler.compileContract(contract).isRight is true
    }

    {
      info("event doesn't exist")

      val contract =
        s"""
           |TxContract Foo() {
           |
           |  event Add(a: U256, b: U256)
           |
           |  pub fn add(a: U256, b: U256) -> (U256) {
           |    emit Add2(a, b)
           |    return (a + b)
           |  }
           |}
           |""".stripMargin
      Compiler.compileContract(contract).leftValue.message is "Event Add2 does not exist"
    }

    {
      info("duplicated event definitions")

      val contract =
        s"""
           |TxContract Foo() {
           |
           |  event Add1(a: U256, b: U256)
           |  event Add2(a: U256, b: U256)
           |  event Add3(a: U256, b: U256)
           |  event Add1(b: U256, a: U256)
           |  event Add2(b: U256, a: U256)
           |
           |  pub fn add(a: U256, b: U256) -> (U256) {
           |    emit Add(a, b)
           |    return (a + b)
           |  }
           |}
           |""".stripMargin
      Compiler
        .compileContract(contract)
        .leftValue
        .message is "These events are defined multiple times: Add1, Add2"
    }

    {
      info("emit event with wrong args")

      val contract =
        s"""
           |TxContract Foo() {
           |
           |  event Add(a: U256, b: U256)
           |
           |  pub fn add(a: U256, b: U256) -> (U256) {
           |    let z = false
           |    emit Add(a, z)
           |    return (a + b)
           |  }
           |}
           |""".stripMargin
      Compiler
        .compileContract(contract)
        .leftValue
        .message is "Invalid args type List(U256, Bool) for event Add(U256, U256)"
    }
  }

  it should "test contract inheritance compilation" in {
    val parent =
      s"""
         |Abstract TxContract Parent(mut x: U256) {
         |  event Foo()
         |
         |  pub fn foo() -> () {
         |  }
         |}
         |""".stripMargin

    {
      info("extends from parent contract")

      val child =
        s"""
           |TxContract Child(mut x: U256, y: U256) extends Parent(x) {
           |  pub fn bar() -> () {
           |    foo()
           |  }
           |
           |  pub fn emitEvent() -> () {
           |    emit Foo()
           |  }
           |}
           |
           |$parent
           |""".stripMargin

      Compiler.compileContract(child, false).isRight is true
    }

    {
      info("field does not exist")

      val child =
        s"""
           |TxContract Child(mut x: U256, y: U256) extends Parent(z) {
           |  pub fn foo() -> () {
           |  }
           |}
           |
           |$parent
           |""".stripMargin

      Compiler.compileContract(child).leftValue.message is
        "Contract field z does not exist"
    }

    {
      info("duplicated function definitions")

      val child =
        s"""
           |TxContract Child(mut x: U256, y: U256) extends Parent(x) {
           |  pub fn foo() -> () {
           |  }
           |}
           |
           |$parent
           |""".stripMargin

      Compiler.compileContract(child).leftValue.message is
        "These functions are implemented multiple times: foo"
    }

    {
      info("duplicated event definitions")

      val child =
        s"""
           |TxContract Child(mut x: U256, y: U256) extends Parent(x) {
           |  event Foo()
           |
           |  pub fn bar() -> () {
           |  }
           |}
           |
           |$parent
           |""".stripMargin

      Compiler.compileContract(child).leftValue.message is
        "These events are defined multiple times: Foo"
    }

    {
      info("invalid field in child contract")

      val child =
        s"""
           |TxContract Child(x: U256, y: U256) extends Parent(x) {
           |  pub fn bar() -> () {
           |  }
           |}
           |
           |$parent
           |""".stripMargin

      Compiler.compileContract(child).leftValue.message is
        "Invalid contract inheritance fields, expect List(Argument(Ident(x),U256,true)), have List(Argument(Ident(x),U256,false))"
    }

    {
      info("invalid field in parent contract")

      val child =
        s"""
           |TxContract Child(mut x: U256, mut y: U256) extends Parent(y) {
           |  pub fn bar() -> () {
           |  }
           |}
           |
           |$parent
           |""".stripMargin

      Compiler.compileContract(child).leftValue.message is
        "Invalid contract inheritance fields, expect List(Argument(Ident(x),U256,true)), have List(Argument(Ident(y),U256,true))"
    }

    {
      info("Cyclic inheritance")

      val code =
        s"""
           |TxContract A(x: U256) extends B(x) {
           |  fn a() -> () {
           |  }
           |}
           |
           |TxContract B(x: U256) extends C(x) {
           |  fn b() -> () {
           |  }
           |}
           |
           |TxContract C(x: U256) extends A(x) {
           |  fn c() -> () {
           |  }
           |}
           |""".stripMargin

      Compiler.compileContract(code).leftValue.message is
        "Cyclic inheritance detected for contract A"
    }

    {
      info("extends from multiple parent")

      val code =
        s"""
           |TxContract Child(mut x: U256) extends Parent0(x), Parent1(x) {
           |  pub fn foo() -> () {
           |    p0(true, true)
           |    p1(true, true, true)
           |    gp(true)
           |  }
           |}
           |
           |TxContract Grandparent(mut x: U256) {
           |  event GP(value: U256)
           |
           |  fn gp(a: Bool) -> () {
           |    x = x + 1
           |    emit GP(x)
           |  }
           |}
           |
           |Abstract TxContract Parent0(mut x: U256) extends Grandparent(x) {
           |  fn p0(a: Bool, b: Bool) -> () {
           |    gp(a)
           |  }
           |}
           |
           |Abstract TxContract Parent1(mut x: U256) extends Grandparent(x) {
           |  fn p1(a: Bool, b: Bool, c: Bool) -> () {
           |    gp(a)
           |  }
           |}
           |""".stripMargin

      val contract = Compiler.compileContract(code, false).rightValue
      contract.methodsLength is 4
      contract.methods.map(_.argsLength) is AVector(2, 1, 3, 0)
    }
  }

  it should "test interface compilation" in {
    {
      info("Interface should contain at least one function")
      val foo =
        s"""
           |Interface Foo {
           |}
           |""".stripMargin
      val error = Compiler.compileMultiContract(foo).leftValue
      error.message is "No function definition in Interface Foo"
    }

    {
      info("Interface inheritance should not contain duplicated functions")
      val foo =
        s"""
           |Interface Foo {
           |  fn foo() -> ()
           |}
           |""".stripMargin
      val bar =
        s"""
           |Interface Bar extends Foo {
           |  fn foo() -> ()
           |}
           |
           |$foo
           |""".stripMargin
      val error = Compiler.compileMultiContract(bar).leftValue
      error.message is "These abstract functions are defined multiple times: foo"
    }

    {
      info("Contract should implement interface functions with the same signature")
      val foo =
        s"""
           |Interface Foo {
           |  fn foo() -> ()
           |}
           |""".stripMargin
      val bar =
        s"""
           |TxContract Bar() implements Foo {
           |  pub fn foo() -> () {
           |    return
           |  }
           |}
           |
           |$foo
           |""".stripMargin
      val error = Compiler.compileMultiContract(bar).leftValue
      error.message is "Function foo is implemented with wrong signature"
    }

    {
      info("Interface inheritance can be chained")
      val a =
        s"""
           |Interface A {
           |  pub fn a() -> ()
           |}
           |""".stripMargin
      val b =
        s"""
           |Interface B extends A {
           |  pub fn b(x: Bool) -> ()
           |}
           |
           |$a
           |""".stripMargin
      val c =
        s"""
           |Interface C extends B {
           |  pub fn c(x: Bool, y: Bool) -> ()
           |}
           |
           |$b
           |""".stripMargin
      val interface =
        Compiler.compileMultiContract(c).rightValue.contracts(0).asInstanceOf[Ast.ContractInterface]
      interface.funcs.map(_.args.length) is Seq(0, 1, 2)

      val code =
        s"""
           |TxContract Foo() implements C {
           |  pub fn c(x: Bool, y: Bool) -> () {}
           |  pub fn a() -> () {}
           |  pub fn b(x: Bool) -> () {}
           |  pub fn d(x: Bool, y: Bool, z: Bool) -> () {
           |    a()
           |    b(x)
           |    c(x, y)
           |  }
           |}
           |
           |$c
           |""".stripMargin
      val contract =
        Compiler.compileMultiContract(code).rightValue.contracts(0).asInstanceOf[Ast.TxContract]
      contract.funcs.map(_.args.length) is Seq(0, 1, 2, 3)
    }

    {
      info("Contract inherits both interface and contract")
      val foo1: String =
        s"""
           |Abstract TxContract Foo1() {
           |  fn foo1() -> () {}
           |}
           |""".stripMargin
      val foo2: String =
        s"""
           |Interface Foo2 {
           |  fn foo2() -> ()
           |}
           |""".stripMargin
      val bar1: String =
        s"""
           |TxContract Bar1() extends Foo1() implements Foo2 {
           |  fn foo2() -> () {}
           |}
           |$foo1
           |$foo2
           |""".stripMargin
      val bar2: String =
        s"""
           |TxContract Bar2() extends Foo1() implements Foo2 {
           |  fn foo2() -> () {}
           |}
           |$foo1
           |$foo2
           |""".stripMargin
      Compiler.compileContract(bar1).isRight is true
      Compiler.compileContract(bar2).isRight is true
    }
  }

  it should "compile TxScript" in {
    val code =
      s"""
         |@using(preapprovedAssets = true, assetsInContract = false)
         |TxScript Main(address: Address, tokenId: ByteVec, tokenAmount: U256, swapContractKey: ByteVec) {
         |  let swap = Swap(swapContractKey)
         |  swap.swapAlph{
         |    address -> tokenId: tokenAmount
         |  }(address, tokenAmount)
         |}
         |
         |Interface Swap {
         |  @using(preapprovedAssets = true, assetsInContract = true)
         |  pub fn swapAlph(buyer: Address, tokenAmount: U256) -> ()
         |}
         |""".stripMargin
    val script = Compiler.compileTxScript(code).rightValue
    script.toTemplateString() is "0101030001000a{3}1700{0}{1}{2}a3{0}{2}16000100"
  }

  it should "use braces syntax for functions that uses preapproved assets" in {
    def code(
        bracesPart: String = "{callerAddress!() -> amount}",
        usePreapprovedAssets: Boolean = true,
        useAssetsInContract: Boolean = false
    ): String =
      s"""
         |TxScript Main(fooContractId: ByteVec, amount: U256) {
         |  let foo = Foo(fooContractId)
         |  foo.foo${bracesPart}()
         |}
         |
         |Interface Foo {
         |  @using(preapprovedAssets = $usePreapprovedAssets, assetsInContract = $useAssetsInContract)
         |  pub fn foo() -> ()
         |}
         |""".stripMargin
    Compiler.compileTxScript(code()).isRight is true
    Compiler.compileTxScript(code(bracesPart = "")).leftValue.message is
      "Function `foo` needs preapproved assets, please use braces syntax"
    Compiler.compileTxScript(code(usePreapprovedAssets = false)).leftValue.message is
      "Function `foo` does not use preapproved assets"
    Compiler
      .compileTxScript(code(usePreapprovedAssets = false, useAssetsInContract = true))
      .leftValue
      .message is
      "Function `foo` does not use preapproved assets"
  }

  it should "check if contract assets is used in the function" in {
    def code(useAssetsInContract: Boolean = false, instr: String = "return"): String =
      s"""
         |TxContract Foo() {
         |  @using(assetsInContract = $useAssetsInContract)
         |  fn foo() -> () {
         |    $instr
         |  }
         |}
         |""".stripMargin
    Compiler.compileContract(code()).isRight is true
    Compiler
      .compileContract(code(true, "transferAlphFromSelf!(callerAddress!(), 1 alph)"))
      .isRight is true
    Compiler
      .compileContract(code(false, "transferAlphFromSelf!(callerAddress!(), 1 alph)"))
      .isRight is true
    Compiler
      .compileContract(code(true))
      .leftValue
      .message is "Function `foo` does not use contract assets, but its annotation of contract assets is turn on"
  }

  it should "check types for braces syntax" in {
    def code(
        address: String = "Address",
        amount: String = "U256",
        tokenId: String = "ByteVec",
        tokenAmount: String = "U256"
    ): String =
      s"""
         |TxScript Main(
         |  fooContractId: ByteVec,
         |  address: ${address},
         |  amount: ${amount},
         |  tokenId: ${tokenId},
         |  tokenAmount: ${tokenAmount}
         |) {
         |  let foo = Foo(fooContractId)
         |  foo.foo{address -> amount, tokenId: tokenAmount}()
         |}
         |
         |Interface Foo {
         |  @using(preapprovedAssets = true)
         |  pub fn foo() -> ()
         |}
         |""".stripMargin
    Compiler.compileTxScript(code()).isRight is true
    Compiler.compileTxScript(code(address = "Bool")).leftValue.message is
      "Invalid address type: Variable(Ident(address))"
    Compiler.compileTxScript(code(amount = "Bool")).leftValue.message is
      "Invalid amount type: Some(Variable(Ident(amount)))"
    Compiler.compileTxScript(code(tokenId = "Bool")).leftValue.message is
      "Invalid token amount type: List((Variable(Ident(tokenId)),Variable(Ident(tokenAmount))))"
    Compiler.compileTxScript(code(tokenAmount = "Bool")).leftValue.message is
      "Invalid token amount type: List((Variable(Ident(tokenId)),Variable(Ident(tokenAmount))))"
  }

  it should "compile events with <= 8 fields" in {
    def code(nineFields: Boolean): String = {
      val eventStr = if (nineFields) ", a9: U256" else ""
      val emitStr  = if (nineFields) ", 9" else ""
      s"""
         |TxContract Foo(tmp: U256) {
         |  event Foo(a1: U256, a2: U256, a3: U256, a4: U256, a5: U256, a6: U256, a7: U256, a8: U256 $eventStr)
         |
         |  pub fn foo() -> () {
         |    emit Foo(1, 2, 3, 4, 5, 6, 7, 8 $emitStr)
         |    return
         |  }
         |}
         |""".stripMargin
    }
    Compiler.compileContract(code(false), false).isRight is true
    Compiler
      .compileContract(code(true))
      .leftValue
      .message is "Max 8 fields allowed for contract events"
  }

  it should "compile if-else statements" in {
    {
      info("Simple if statement")
      val code =
        s"""
           |TxContract Foo() {
           |  fn foo() -> () {
           |    if (true) {
           |      return
           |    }
           |  }
           |}
           |""".stripMargin
      Compiler.compileContract(code).rightValue.methods.head.instrs is
        AVector[Instr[StatefulContext]](ConstTrue, IfFalse(1), Return)
    }

    {
      info("Simple if statement without return")
      val code =
        s"""
           |TxContract Foo() {
           |  fn foo() -> U256 {
           |    if (true) {
           |      return 1
           |    }
           |  }
           |}
           |""".stripMargin
      Compiler.compileContract(code).leftValue.message is
        "Expect return statement for function foo"
    }

    {
      info("Invalid type of condition expr")
      val code =
        s"""
           |TxContract Foo() {
           |  fn foo() -> U256 {
           |    if (0) {
           |      return 0
           |    } else {
           |      return 1
           |    }
           |  }
           |}
           |""".stripMargin
      Compiler.compileContract(code).leftValue.message is
        "Invalid type of condition expr: List(U256)"
    }

    {
      info("Simple if-else statement")
      val code =
        s"""
           |TxContract Foo() {
           |  fn foo() -> () {
           |    if (true) {
           |      return
           |    } else {
           |      return
           |    }
           |  }
           |}
           |""".stripMargin
      Compiler.compileContract(code).rightValue.methods.head.instrs is
        AVector[Instr[StatefulContext]](ConstTrue, IfFalse(2), Return, Jump(1), Return)
    }

    {
      info("Simple if-else-if statement")
      val code =
        s"""
           |TxContract Foo() {
           |  fn foo() -> () {
           |    if (true) {
           |      return
           |    } else if (false) {
           |      return
           |    } else {
           |      return
           |    }
           |  }
           |}
           |""".stripMargin
      Compiler.compileContract(code).rightValue.methods.head.instrs is
        AVector[Instr[StatefulContext]](
          ConstTrue,
          IfFalse(2),
          Return,
          Jump(5),
          ConstFalse,
          IfFalse(2),
          Return,
          Jump(1),
          Return
        )
    }

    {
      info("Invalid if-else-if statement")
      val code =
        s"""
           |TxContract Foo() {
           |  fn foo() -> () {
           |    if (true) {
           |      return
           |    } else if (false) {
           |      return
           |    }
           |  }
           |}
           |""".stripMargin
      Compiler.compileContract(code).leftValue.message is
        "If ... else if constructs should be terminated with an else statement"
    }

    new Fixture {
      val code =
        s"""
           |TxContract Foo() {
           |  pub fn foo(x: U256) -> (U256) {
           |    if (x == 1) {
           |      return 1
           |    } else if (x == 0) {
           |      return 10
           |    } else {
           |      return 100
           |    }
           |  }
           |}
           |""".stripMargin

      test(code, args = AVector(Val.U256(U256.Zero)), output = AVector(Val.U256(U256.unsafe(10))))
      test(code, args = AVector(Val.U256(U256.One)), output = AVector(Val.U256(U256.unsafe(1))))
      test(code, args = AVector(Val.U256(U256.Two)), output = AVector(Val.U256(U256.unsafe(100))))
    }
  }

  it should "compile if-else expressions" in {
    {
      info("Simple if expression")
      val code =
        s"""
           |TxContract Foo() {
           |  fn foo() -> U256 {
           |    return if true 0 else 1
           |  }
           |}
           |""".stripMargin

      Compiler.compileContract(code).rightValue.methods.head.instrs is
        AVector[Instr[StatefulContext]](
          ConstTrue,
          IfFalse(2),
          U256Const0,
          Jump(1),
          U256Const1,
          Return
        )
    }

    {
      info("Simple if-else-if expression")
      val code =
        s"""
           |TxContract Foo() {
           |  fn foo() -> U256 {
           |    return if false 0 else if true 1 else 2
           |  }
           |}
           |""".stripMargin

      Compiler.compileContract(code).rightValue.methods.head.instrs is
        AVector[Instr[StatefulContext]](
          ConstFalse,
          IfFalse(2),
          U256Const0,
          Jump(5),
          ConstTrue,
          IfFalse(2),
          U256Const1,
          Jump(1),
          U256Const2,
          Return
        )
    }

    {
      info("Invalid if-else expression types")
      val code =
        s"""
           |TxContract Foo() {
           |  fn foo() -> U256 {
           |    return if false 1 else #00
           |  }
           |}
           |""".stripMargin

      Compiler.compileContract(code).leftValue.message is
        "There are different types of if-else expression branches, expect List(ByteVec), have List(U256)"
    }

    {
      info("If-else expressions have no else branch")
      val code =
        s"""
           |TxContract Foo() {
           |  fn foo() -> U256 {
           |    return if false 1
           |  }
           |}
           |""".stripMargin

      Compiler.compileContract(code).leftValue.message is
        "If else expressions should be terminated with an else branch"
    }

    {
      info("Invalid type of condition expr")
      val code =
        s"""
           |TxContract Foo() {
           |  fn foo() -> U256 {
           |    return if (0) 0 else 1
           |  }
           |}
           |""".stripMargin

      Compiler.compileContract(code).leftValue.message is
        "Invalid type of condition expr: List(U256)"
    }

    new Fixture {
      val code =
        s"""
           |TxContract Foo() {
           |  pub fn foo(x: U256) -> U256 {
           |    return if (x == 1) 1 else if (x == 0) 10 else 100
           |  }
           |}
           |""".stripMargin

      test(code, args = AVector(Val.U256(U256.Zero)), output = AVector(Val.U256(U256.unsafe(10))))
      test(code, args = AVector(Val.U256(U256.One)), output = AVector(Val.U256(U256.unsafe(1))))
      test(code, args = AVector(Val.U256(U256.Two)), output = AVector(Val.U256(U256.unsafe(100))))
    }
  }

  it should "compile contract constant variables failed" in {
    val code =
      s"""
         |TxContract Foo() {
         |  const C = 0
         |  const C = true
         |  pub fn foo() -> () {}
         |}
         |""".stripMargin
    Compiler.compileContract(code).leftValue.message is
      "These constant variables are defined multiple times: C"
  }

  it should "test contract constant variables" in new Fixture {
    def foo(isAbstract: Boolean) = {
      val `abstract` = if (isAbstract) "Abstract " else ""
      s"""
         |${`abstract`}TxContract Foo() {
         |  const C0 = 0
         |  const C1 = #00
         |  pub fn foo() -> () {
         |    assert!(C0 == 0)
         |    assert!(C1 == #00)
         |  }
         |}
         |""".stripMargin
    }

    {
      info("Contract constant variables")
      test(foo(false))
    }

    {
      info("Inherit constant variables from parents")
      val address = Address.p2pkh(PublicKey.generate).toBase58
      val bar =
        s"""
           |TxContract Bar() extends Foo() {
           |  const C2 = 1i
           |  const C3 = @$address
           |  pub fn bar() -> () {
           |    assert!(C0 == 0)
           |    assert!(C1 == #00)
           |    assert!(C2 == 1i)
           |    assert!(C3 == @$address)
           |  }
           |}
           |${foo(true)}
           |""".stripMargin
      test(bar, methodIndex = 0)
      test(bar, methodIndex = 1)
    }
  }

  it should "compile contract enum failed" in {
    {
      info("Duplicated enum definitions")
      val code =
        s"""
           |TxContract Foo() {
           |  enum ErrorCodes {
           |    Error0 = 0
           |  }
           |  enum ErrorCodes {
           |    Error1 = 1
           |  }
           |  pub fn foo() -> () {}
           |}
           |""".stripMargin
      Compiler.compileContract(code).leftValue.message is
        "These enums are defined multiple times: ErrorCodes"
    }

    {
      info("Enum field does not exist")
      val code =
        s"""
           |TxContract Foo() {
           |  enum ErrorCodes {
           |    Error0 = 0
           |  }
           |  pub fn foo() -> U256 {
           |    return ErrorCodes.Error1
           |  }
           |}
           |""".stripMargin
      Compiler.compileContract(code).leftValue.message is
        "Variable foo.ErrorCodes.Error1 does not exist"
    }
  }

  it should "test contract enums" in new Fixture {
    def foo(isAbstract: Boolean): String = {
      val `abstract` = if (isAbstract) "Abstract " else ""
      s"""
         |${`abstract`}TxContract Foo() {
         |  enum FooErrorCodes {
         |    Error0 = 0
         |    Error1 = 1
         |  }
         |  pub fn foo() -> () {
         |    assert!(FooErrorCodes.Error0 == 0)
         |    assert!(FooErrorCodes.Error1 == 1)
         |  }
         |}
         |""".stripMargin
    }

    {
      info("Contract enums")
      test(foo(false))
    }

    {
      info("Inherit enums from parents")
      val bar =
        s"""
           |TxContract Bar() extends Foo() {
           |  enum BarValues {
           |    Value0 = #00
           |    Value1 = #01
           |  }
           |  pub fn bar() -> () {
           |    assert!(FooErrorCodes.Error0 == 0)
           |    assert!(FooErrorCodes.Error1 == 1)
           |    assert!(BarValues.Value0 == #00)
           |    assert!(BarValues.Value1 == #01)
           |  }
           |}
           |${foo(true)}
           |""".stripMargin
      test(bar, methodIndex = 0)
      test(bar, methodIndex = 1)
    }
  }

<<<<<<< HEAD
  it should "check unused variables" in {
    {
      info("Check unused local variables in AssetScript")
      val code =
        s"""
           |AssetScript Foo {
           |  pub fn foo(a: U256) -> U256 {
           |    let b = 1
           |    let c = 2
           |    return c
           |  }
           |}
           |""".stripMargin
      Compiler.compileAssetScript(code).leftValue.message is
        "Found unused variables in function foo: foo.a, foo.b"
    }

    {
      info("Check unused local variables in TxScript")
      val code =
        s"""
           |TxScript Foo {
           |  let b = 1
           |  foo()
           |
           |  fn foo() -> () {
           |  }
           |}
           |""".stripMargin
      Compiler.compileTxScript(code).leftValue.message is
        "Found unused variables in function main: main.b"
    }

    {
      info("Check unused template variables in TxScript")
      val code =
        s"""
           |TxScript Foo(a: U256, b: U256) {
           |  foo(a)
           |
           |  fn foo(v: U256) -> () {
           |    assert!(v == 0)
           |  }
           |}
           |""".stripMargin
      Compiler.compileTxScript(code).leftValue.message is
        "Found unused fields: b"
    }

    {
      info("Check unused local variables in TxContract")
      val code =
        s"""
           |TxContract Foo() {
           |  fn foo(a: U256) -> U256 {
           |    let b = 1
           |    let c = 0
           |    return c
           |  }
           |}
           |""".stripMargin
      Compiler.compileContract(code).leftValue.message is
        "Found unused variables in function foo: foo.a, foo.b"
    }

    {
      info("Check unused fields in TxContract")
      val code =
        s"""
           |TxContract Foo(a: ByteVec, b: U256, c: [U256; 2]) {
           |  fn getB() -> U256 {
           |    return b
           |  }
           |}
           |""".stripMargin
      Compiler.compileContract(code).leftValue.message is
        "Found unused fields: a, c"
    }

    {
      info("Check unused constants in TxContract")
      val code =
        s"""
           |TxContract Foo() {
           |  const C0 = 0
           |  const C1 = 1
           |  fn foo() -> () {
           |    assert!(C1 == 1)
           |  }
           |}
           |""".stripMargin
      Compiler.compileContract(code).leftValue.message is
        "Found unused constants: C0"
    }

    {
      info("Check unused enums in TxContract")
      val code =
        s"""
           |TxContract Foo() {
           |  enum Chain {
           |    Alephium = 0
           |    Eth = 1
           |  }
           |
           |  enum Language {
           |    Ralph = #00
           |    Solidity = #01
           |  }
           |
           |  fn foo() -> () {
           |    assert!(Chain.Alephium == 0)
           |    assert!(Language.Ralph == #00)
           |  }
           |}
           |""".stripMargin
      Compiler.compileContract(code).leftValue.message is
        "Found unused constants: Language.Solidity, Chain.Eth"
    }

    {
      info("Check unused fields in contract inheritance")
      val code =
        s"""
           |TxContract Foo(a: U256, b: U256, c: [U256; 2]) extends Bar(a, b) {
           |  pub fn foo() -> () {
           |  }
           |}
           |
           |Abstract TxContract Bar(a: U256, b: U256) {
           |  pub fn bar() -> U256 {
           |    return a
           |  }
           |}
           |""".stripMargin
      Compiler.compileContract(code).leftValue.message is
        "Found unused fields: b, c"
=======
  it should "test anonymous variable definitions" in new Fixture {
    {
      info("Single anonymous variable")
      val code =
        s"""
           |TxContract Foo() {
           |  pub fn foo() -> () {
           |    let _ = 0
           |  }
           |}
           |""".stripMargin
      Compiler.compileContract(code).rightValue.methods.head.instrs is
        AVector[Instr[StatefulContext]](
          U256Const0,
          Pop
        )
    }

    {
      info("Pop values for simple anonymous variables")
      val code =
        s"""
           |TxContract Foo() {
           |  pub fn foo() -> U256 {
           |    let (_, a, _) = bar()
           |    return a
           |  }
           |
           |  pub fn bar() -> (U256, U256, U256) {
           |    return 0, 1, 2
           |  }
           |}
           |""".stripMargin
      Compiler.compileContract(code).rightValue.methods.head.instrs is
        AVector[Instr[StatefulContext]](
          CallLocal(1),
          Pop,
          StoreLocal(0),
          Pop,
          LoadLocal(0),
          Return
        )
    }

    {
      info("Pop values for anonymous array variables")
      val code =
        s"""
           |TxContract Foo() {
           |  pub fn foo() -> () {
           |    let (a, b, c, d) = bar()
           |    assert!(a == 0 && b[0] == 1 && b[1] == 2 && c== 3)
           |    assert!(d[0][0] == 4 && d[0][1] == 5 && d[1][0] == 6 && d[1][1] == 7)
           |
           |    let (e, _, f, _) = bar()
           |    assert!(e == 0 && f == 3)
           |
           |    let (_, g, _, _) = bar()
           |    assert!(g[0] == 1 && g[1] == 2)
           |
           |    let (_, _, _, h) = bar()
           |    assert!(h[0][0] == 4 && h[0][1] == 5 && h[1][0] == 6 && h[1][1] == 7)
           |  }
           |
           |  pub fn bar() -> (U256, [U256; 2], U256, [[U256; 2]; 2]) {
           |    return 0, [1, 2], 3, [[4, 5], [6, 7]]
           |  }
           |}
           |""".stripMargin
      test(code, AVector.empty)
>>>>>>> baa45a92
    }
  }
}<|MERGE_RESOLUTION|>--- conflicted
+++ resolved
@@ -2591,7 +2591,6 @@
     }
   }
 
-<<<<<<< HEAD
   it should "check unused variables" in {
     {
       info("Check unused local variables in AssetScript")
@@ -2729,7 +2728,9 @@
            |""".stripMargin
       Compiler.compileContract(code).leftValue.message is
         "Found unused fields: b, c"
-=======
+    }
+  }
+
   it should "test anonymous variable definitions" in new Fixture {
     {
       info("Single anonymous variable")
@@ -2800,7 +2801,6 @@
            |}
            |""".stripMargin
       test(code, AVector.empty)
->>>>>>> baa45a92
     }
   }
 }