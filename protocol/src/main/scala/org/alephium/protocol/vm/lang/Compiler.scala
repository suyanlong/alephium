--- conflicted
+++ resolved
@@ -133,7 +133,6 @@
     }
   }
 
-<<<<<<< HEAD
   sealed trait VarInfo {
     def tpe: Type
     def isMutable: Boolean
@@ -148,9 +147,6 @@
       def tpe: Type = ref.tpe
     }
   }
-=======
-  final case class VarInfo(tpe: Type, isMutable: Boolean, index: Byte)
->>>>>>> 2f28e1bf
   trait ContractFunc[Ctx <: StatelessContext] extends FuncInfo[Ctx] {
     def returnType: Seq[Type]
   }
@@ -248,12 +244,7 @@
     var varIndex: Int
     def funcIdents: immutable.Map[Ast.FuncId, ContractFunc[Ctx]]
     def contractTable: immutable.Map[Ast.TypeId, immutable.Map[Ast.FuncId, ContractFunc[Ctx]]]
-<<<<<<< HEAD
     private var freshNameIndex: Int = 0
-=======
-    private var freshNameIndex: Int                               = 0
-    val arrayRefs: mutable.Map[String, ArrayTransformer.ArrayRef] = mutable.Map.empty
->>>>>>> 2f28e1bf
     def eventsInfo: Seq[EventInfo]
 
     @inline final def freshName(): String = {
