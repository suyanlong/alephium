--- conflicted
+++ resolved
@@ -130,20 +130,9 @@
     GasVeryLow.gas.addUnsafe(GasBox.unsafe(byteLength * gasPerByte))
 }
 
-<<<<<<< HEAD
-trait GasBytesSlice extends GasFormula {
-  def gas(byteLength: Int): GasBox = GasBytesSlice.gas(byteLength)
-}
-object GasBytesSlice {
-  val gasPerByte: Int = 1
-  def gas(byteLength: Int): GasBox =
-    GasVeryLow.gas.addUnsafe(GasBox.unsafe(byteLength * gasPerByte))
-}
-=======
 trait GasEncode extends GasBytesSlice
 
 trait GasZeros extends GasBytesEq
->>>>>>> 602d33e1
 
 @Gas
 trait GasSignature extends GasSimple
