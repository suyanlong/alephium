// Copyright 2018 The Alephium Authors
// This file is part of the alephium project.
//
// The library is free software: you can redistribute it and/or modify
// it under the terms of the GNU Lesser General Public License as published by
// the Free Software Foundation, either version 3 of the License, or
// (at your option) any later version.
//
// The library is distributed in the hope that it will be useful,
// but WITHOUT ANY WARRANTY; without even the implied warranty of
// MERCHANTABILITY or FITNESS FOR A PARTICULAR PURPOSE. See the
// GNU Lesser General Public License for more details.
//
// You should have received a copy of the GNU Lesser General Public License
// along with the library. If not, see <http://www.gnu.org/licenses/>.

package org.alephium.protocol.vm.lang

import org.alephium.protocol.vm._
import org.alephium.protocol.vm.lang.Compiler.{Error, FuncInfo}
import org.alephium.util.AVector

object BuiltIn {
  sealed trait BuiltIn[-Ctx <: StatelessContext] extends FuncInfo[Ctx] {
    def name: String

    override def isPublic: Boolean = true

    override def genExternalCallCode(typeId: Ast.TypeId): Seq[Instr[StatefulContext]] = {
      throw Compiler.Error(s"Built-in function $name does not belong to contract ${typeId.name}")
    }
  }

  sealed trait SimpleBuiltIn[-Ctx <: StatelessContext] extends BuiltIn[Ctx] {
    def argsType: Seq[Type]
    def returnType: Seq[Type]
    def instr: Instr[Ctx]

    override def getReturnType(inputType: Seq[Type]): Seq[Type] = {
      if (inputType == argsType) {
        returnType
      } else {
        throw Error(s"Invalid args type $inputType for builtin func $name")
      }
    }

    override def genCode(inputType: Seq[Type]): Seq[Instr[Ctx]] = Seq(instr)
  }

  final case class SimpleStatelessBuiltIn(
      name: String,
      argsType: Seq[Type],
      returnType: Seq[Type],
      instr: Instr[StatelessContext]
  ) extends SimpleBuiltIn[StatelessContext]

  final case class SimpleStatefulBuiltIn(
      name: String,
      argsType: Seq[Type],
      returnType: Seq[Type],
      instr: Instr[StatefulContext]
  ) extends SimpleBuiltIn[StatefulContext]

  sealed abstract class GenericStatelessBuiltIn(val name: String) extends BuiltIn[StatelessContext]

  val blake2b: SimpleStatelessBuiltIn =
    SimpleStatelessBuiltIn("blake2b", Seq(Type.ByteVec), Seq(Type.ByteVec), Blake2b)
  val keccak256: SimpleStatelessBuiltIn =
    SimpleStatelessBuiltIn("keccak256", Seq(Type.ByteVec), Seq(Type.ByteVec), Keccak256)
  val sha256: SimpleStatelessBuiltIn =
    SimpleStatelessBuiltIn("sha256", Seq(Type.ByteVec), Seq(Type.ByteVec), Sha256)
  val sha3: SimpleStatelessBuiltIn =
    SimpleStatelessBuiltIn("sha3", Seq(Type.ByteVec), Seq(Type.ByteVec), Sha3)
  val assert: SimpleStatelessBuiltIn =
    SimpleStatelessBuiltIn("assert", Seq(Type.Bool), Seq(), Assert)
  val verifyTxSignature: SimpleStatelessBuiltIn =
    SimpleStatelessBuiltIn("verifyTxSignature", Seq(Type.ByteVec), Seq(), VerifyTxSignature)
  val verifySecP256K1: SimpleStatelessBuiltIn =
    SimpleStatelessBuiltIn(
      "verifySecP256K1",
      Seq(Type.ByteVec, Type.ByteVec, Type.ByteVec),
      Seq.empty,
      VerifySecP256K1
    )
  val verifyED25519: SimpleStatelessBuiltIn =
    SimpleStatelessBuiltIn(
      "verifyED25519",
      Seq(Type.ByteVec, Type.ByteVec, Type.ByteVec),
      Seq.empty,
      VerifyED25519
    )
  val ethEcRecover: SimpleStatelessBuiltIn =
    SimpleStatelessBuiltIn(
      "ethEcRecover",
      Seq(Type.ByteVec, Type.ByteVec),
      Seq(Type.ByteVec),
      EthEcRecover
    )
  val networkId: SimpleStatelessBuiltIn =
    SimpleStatelessBuiltIn("networkId", Seq.empty, Seq(Type.ByteVec), NetworkId)
  val blockTimeStamp: SimpleStatelessBuiltIn =
    SimpleStatelessBuiltIn("blockTimeStamp", Seq.empty, Seq(Type.U256), BlockTimeStamp)
  val blockTarget: SimpleStatelessBuiltIn =
    SimpleStatelessBuiltIn("blockTarget", Seq.empty, Seq(Type.U256), BlockTarget)
  val txId: SimpleStatelessBuiltIn =
    SimpleStatelessBuiltIn("txId", Seq.empty, Seq(Type.ByteVec), TxId)
  val txCaller: SimpleStatelessBuiltIn =
    SimpleStatelessBuiltIn("txCaller", Seq(Type.U256), Seq(Type.Address), TxCaller)
  val txCallerSize: SimpleStatelessBuiltIn =
    SimpleStatelessBuiltIn("txCallerSize", Seq.empty, Seq(Type.U256), TxCallerSize)
  val verifyAbsoluteLocktime: SimpleStatelessBuiltIn =
    SimpleStatelessBuiltIn(
      "verifyAbsoluteLocktime",
      Seq(Type.U256),
      Seq.empty,
      VerifyAbsoluteLocktime
    )
  val verifyRelativeLocktime: SimpleStatelessBuiltIn =
    SimpleStatelessBuiltIn(
      "verifyRelativeLocktime",
      Seq(Type.U256, Type.U256),
      Seq.empty,
      VerifyRelativeLocktime
    )

  sealed abstract class ConversionBuiltIn(name: String) extends GenericStatelessBuiltIn(name) {
    def toType: Type

    def validTypes: AVector[Type]

    def validate(tpe: Type): Boolean = validTypes.contains(tpe) && (tpe != toType)

    override def getReturnType(inputType: Seq[Type]): Seq[Type] = {
      if (inputType.length != 1 || !validate(inputType(0))) {
        throw Error(s"Invalid args type $inputType for builtin func $name")
      } else {
        Seq(toType)
      }
    }
  }

  val toI256: ConversionBuiltIn = new ConversionBuiltIn("i256") {
    val validTypes: AVector[Type] = AVector(Type.U256)

    override def toType: Type = Type.I256

    override def genCode(inputType: Seq[Type]): Seq[Instr[StatelessContext]] = {
      inputType(0) match {
        case Type.U256 => Seq(U256ToI256)
        case _         => throw new RuntimeException("Dead branch")
      }
    }
  }
  val toU256: ConversionBuiltIn = new ConversionBuiltIn("u256") {
    val validTypes: AVector[Type] = AVector(Type.I256)

    override def toType: Type = Type.U256

    override def genCode(inputType: Seq[Type]): Seq[Instr[StatelessContext]] = {
      inputType(0) match {
        case Type.I256 => Seq(I256ToU256)
        case _         => throw new RuntimeException("Dead branch")
      }
    }
  }

  val toByteVec: ConversionBuiltIn = new ConversionBuiltIn("byteVec") {
    val validTypes: AVector[Type] = AVector(Type.Bool, Type.I256, Type.U256, Type.Address)

    override def toType: Type = Type.ByteVec

    override def genCode(inputType: Seq[Type]): Seq[Instr[StatelessContext]] = {
      inputType(0) match {
        case Type.Bool    => Seq(BoolToByteVec)
        case Type.I256    => Seq(I256ToByteVec)
        case Type.U256    => Seq(U256ToByteVec)
        case Type.Address => Seq(AddressToByteVec)
        case _            => throw new RuntimeException("Dead branch")
      }
    }
  }

  val size: SimpleStatelessBuiltIn =
    SimpleStatelessBuiltIn("size", Seq[Type](Type.ByteVec), Seq[Type](Type.U256), ByteVecSize)

  val isAssetAddress: SimpleStatelessBuiltIn =
    SimpleStatelessBuiltIn(
      "isAssetAddress",
      Seq[Type](Type.Address),
      Seq[Type](Type.Bool),
      IsAssetAddress
    )

  val isContractAddress: SimpleStatelessBuiltIn =
    SimpleStatelessBuiltIn(
      "isContractAddress",
      Seq[Type](Type.Address),
      Seq[Type](Type.Bool),
      IsContractAddress
    )

  val byteVecSlice: SimpleStatelessBuiltIn =
    SimpleStatelessBuiltIn(
      "byteVecSlice",
      Seq[Type](Type.ByteVec, Type.U256, Type.U256),
      Seq[Type](Type.ByteVec),
      ByteVecSlice
    )

<<<<<<< HEAD
  val encode: BuiltIn[StatelessContext] = new BuiltIn[StatelessContext] {
    val name: String = "encode"
=======
  val encodeToByteVec: BuiltIn[StatelessContext] = new BuiltIn[StatelessContext] {
    val name: String = "encodeToByteVec"
>>>>>>> 2f28e1bf

    override def isVariadic: Boolean = true

    def getReturnType(inputType: Seq[Type]): Seq[Type] = Seq(Type.ByteVec)

    def genCode(inputType: Seq[Type]): Seq[Instr[StatelessContext]] = Seq(Encode)
  }

  val zeros: SimpleStatelessBuiltIn =
    SimpleStatelessBuiltIn(
      "zeros",
      Seq[Type](Type.U256),
      Seq[Type](Type.ByteVec),
      Zeros
    )

  val u256To1Byte: SimpleStatelessBuiltIn =
    SimpleStatelessBuiltIn(
      "u256To1Byte",
      Seq[Type](Type.U256),
      Seq[Type](Type.ByteVec),
      U256To1Byte
    )

  val u256To2Byte: SimpleStatelessBuiltIn =
    SimpleStatelessBuiltIn(
      "u256To2Byte",
      Seq[Type](Type.U256),
      Seq[Type](Type.ByteVec),
      U256To2Byte
    )

  val u256To4Byte: SimpleStatelessBuiltIn =
    SimpleStatelessBuiltIn(
      "u256To4Byte",
      Seq[Type](Type.U256),
      Seq[Type](Type.ByteVec),
      U256To4Byte
    )

  val u256To8Byte: SimpleStatelessBuiltIn =
    SimpleStatelessBuiltIn(
      "u256To8Byte",
      Seq[Type](Type.U256),
      Seq[Type](Type.ByteVec),
      U256To8Byte
    )

  val u256To16Byte: SimpleStatelessBuiltIn =
    SimpleStatelessBuiltIn(
      "u256To16Byte",
      Seq[Type](Type.U256),
      Seq[Type](Type.ByteVec),
      U256To16Byte
    )

  val u256To32Byte: SimpleStatelessBuiltIn =
    SimpleStatelessBuiltIn(
      "u256To32Byte",
      Seq[Type](Type.U256),
      Seq[Type](Type.ByteVec),
      U256To32Byte
    )

  val u256From1Byte: SimpleStatelessBuiltIn =
    SimpleStatelessBuiltIn(
      "u256From1Byte",
      Seq[Type](Type.ByteVec),
      Seq[Type](Type.U256),
      U256From1Byte
    )

  val u256From2Byte: SimpleStatelessBuiltIn =
    SimpleStatelessBuiltIn(
      "u256From2Byte",
      Seq[Type](Type.ByteVec),
      Seq[Type](Type.U256),
      U256From2Byte
    )

  val u256From4Byte: SimpleStatelessBuiltIn =
    SimpleStatelessBuiltIn(
      "u256From4Byte",
      Seq[Type](Type.ByteVec),
      Seq[Type](Type.U256),
      U256From4Byte
    )

  val u256From8Byte: SimpleStatelessBuiltIn =
    SimpleStatelessBuiltIn(
      "u256From8Byte",
      Seq[Type](Type.ByteVec),
      Seq[Type](Type.U256),
      U256From8Byte
    )

  val u256From16Byte: SimpleStatelessBuiltIn =
    SimpleStatelessBuiltIn(
      "u256From16Byte",
      Seq[Type](Type.ByteVec),
      Seq[Type](Type.U256),
      U256From16Byte
    )

  val u256From32Byte: SimpleStatelessBuiltIn =
    SimpleStatelessBuiltIn(
      "u256From32Byte",
      Seq[Type](Type.ByteVec),
      Seq[Type](Type.U256),
      U256From32Byte
    )

  val byteVecToAddress: SimpleStatelessBuiltIn =
    SimpleStatelessBuiltIn(
      "byteVecToAddress",
      Seq[Type](Type.ByteVec),
      Seq[Type](Type.Address),
      ByteVecToAddress
    )

  val statelessFuncs: Map[String, FuncInfo[StatelessContext]] = Seq(
    blake2b,
    keccak256,
    sha256,
    sha3,
    assert,
    verifyTxSignature,
    verifySecP256K1,
    verifyED25519,
    networkId,
    blockTimeStamp,
    blockTarget,
    txId,
    txCaller,
    txCallerSize,
    verifyAbsoluteLocktime,
    verifyRelativeLocktime,
    toI256,
    toU256,
    toByteVec,
    size,
    isAssetAddress,
    isContractAddress,
    /* Below are functions for Leman hard fork */
    byteVecSlice,
<<<<<<< HEAD
    encode,
=======
    encodeToByteVec,
>>>>>>> 2f28e1bf
    zeros,
    u256To1Byte,
    u256To2Byte,
    u256To4Byte,
    u256To8Byte,
    u256To16Byte,
    u256To32Byte,
    u256From1Byte,
    u256From2Byte,
    u256From4Byte,
    u256From8Byte,
    u256From16Byte,
    u256From32Byte,
    byteVecToAddress,
    ethEcRecover
  ).map(f => f.name -> f).toMap

  val approveAlph: SimpleStatefulBuiltIn =
    SimpleStatefulBuiltIn("approveAlph", Seq[Type](Type.Address, Type.U256), Seq.empty, ApproveAlph)

  val approveToken: SimpleStatefulBuiltIn =
    SimpleStatefulBuiltIn(
      "approveToken",
      Seq[Type](Type.Address, Type.ByteVec, Type.U256),
      Seq.empty,
      ApproveToken
    )

  val alphRemaining: SimpleStatefulBuiltIn =
    SimpleStatefulBuiltIn("alphRemaining", Seq(Type.Address), Seq(Type.U256), AlphRemaining)

  val tokenRemaining: SimpleStatefulBuiltIn =
    SimpleStatefulBuiltIn(
      "tokenRemaining",
      Seq[Type](Type.Address, Type.ByteVec),
      Seq(Type.U256),
      TokenRemaining
    )

  val isPaying: SimpleStatefulBuiltIn =
    SimpleStatefulBuiltIn("isPaying", Seq(Type.Address), Seq(Type.Bool), IsPaying)

  val transferAlph: SimpleStatefulBuiltIn =
    SimpleStatefulBuiltIn(
      "transferAlph",
      Seq[Type](Type.Address, Type.Address, Type.U256),
      Seq.empty,
      TransferAlph
    )

  val transferAlphFromSelf: SimpleStatefulBuiltIn =
    SimpleStatefulBuiltIn(
      "transferAlphFromSelf",
      Seq[Type](Type.Address, Type.U256),
      Seq.empty,
      TransferAlphFromSelf
    )

  val transferAlphToSelf: SimpleStatefulBuiltIn =
    SimpleStatefulBuiltIn(
      "transferAlphToSelf",
      Seq[Type](Type.Address, Type.U256),
      Seq.empty,
      TransferAlphToSelf
    )

  val transferToken: SimpleStatefulBuiltIn =
    SimpleStatefulBuiltIn(
      "transferToken",
      Seq[Type](Type.Address, Type.Address, Type.ByteVec, Type.U256),
      Seq.empty,
      TransferToken
    )

  val transferTokenFromSelf: SimpleStatefulBuiltIn =
    SimpleStatefulBuiltIn(
      "transferTokenFromSelf",
      Seq[Type](Type.Address, Type.ByteVec, Type.U256),
      Seq.empty,
      TransferTokenFromSelf
    )

  val transferTokenToSelf: SimpleStatefulBuiltIn =
    SimpleStatefulBuiltIn(
      "transferTokenToSelf",
      Seq[Type](Type.Address, Type.ByteVec, Type.U256),
      Seq.empty,
      TransferTokenToSelf
    )

  val createContract: SimpleStatefulBuiltIn =
    SimpleStatefulBuiltIn(
      "createContract",
      Seq[Type](Type.ByteVec, Type.ByteVec),
      Seq[Type](Type.ByteVec),
      CreateContract
    )

  val createContractWithToken: SimpleStatefulBuiltIn =
    SimpleStatefulBuiltIn(
      "createContractWithToken",
      Seq[Type](Type.ByteVec, Type.ByteVec, Type.U256),
      Seq[Type](Type.ByteVec),
      CreateContractWithToken
    )

  val copyCreateContract: SimpleStatefulBuiltIn =
    SimpleStatefulBuiltIn(
      "copyCreateContract",
      Seq[Type](Type.ByteVec, Type.ByteVec),
      Seq[Type](Type.ByteVec),
      CopyCreateContract
    )

  val copyCreateContractWithToken: SimpleStatefulBuiltIn =
    SimpleStatefulBuiltIn(
      "copyCreateContractWithToken",
      Seq[Type](Type.ByteVec, Type.ByteVec, Type.U256),
      Seq[Type](Type.ByteVec),
      CopyCreateContractWithToken
    )

  val destroySelf: SimpleStatefulBuiltIn =
    SimpleStatefulBuiltIn(
      "destroySelf",
      Seq[Type](Type.Address),
      Seq.empty,
      DestroySelf
    )

  val migrate: SimpleStatefulBuiltIn =
    SimpleStatefulBuiltIn(
      "migrate",
      Seq[Type](Type.ByteVec),
      Seq.empty,
      MigrateSimple
    )

  val migrateWithState: SimpleStatefulBuiltIn =
    SimpleStatefulBuiltIn(
      "migrateWithState",
      Seq[Type](Type.ByteVec, Type.ByteVec),
      Seq.empty,
      MigrateWithState
    )

  val selfAddress: SimpleStatefulBuiltIn =
    SimpleStatefulBuiltIn("selfAddress", Seq.empty, Seq(Type.Address), SelfAddress)

  val selfContractId: SimpleStatefulBuiltIn =
    SimpleStatefulBuiltIn("selfContractId", Seq.empty, Seq(Type.ByteVec), SelfContractId)

  val selfTokenId: SimpleStatefulBuiltIn =
    SimpleStatefulBuiltIn("selfTokenId", Seq.empty, Seq(Type.ByteVec), SelfContractId)

  val callerContractId: SimpleStatefulBuiltIn =
    SimpleStatefulBuiltIn("callerContractId", Seq.empty, Seq(Type.ByteVec), CallerContractId)

  val callerAddress: SimpleStatefulBuiltIn =
    SimpleStatefulBuiltIn("callerAddress", Seq.empty, Seq(Type.Address), CallerAddress)

  val isCalledFromTxScript: SimpleStatefulBuiltIn =
    SimpleStatefulBuiltIn("isCalledFromTxScript", Seq.empty, Seq(Type.Bool), IsCalledFromTxScript)

  val callerInitialStateHash: SimpleStatefulBuiltIn =
    SimpleStatefulBuiltIn(
      "callerInitialStateHash",
      Seq.empty,
      Seq(Type.ByteVec),
      CallerInitialStateHash
    )

  val callerCodeHash: SimpleStatefulBuiltIn =
    SimpleStatefulBuiltIn(
      "callerCodeHash",
      Seq.empty,
      Seq(Type.ByteVec),
      CallerCodeHash
    )

  val contractInitialStateHash: SimpleStatefulBuiltIn =
    SimpleStatefulBuiltIn(
      "contractInitialStateHash",
      Seq(Type.ByteVec),
      Seq(Type.ByteVec),
      ContractInitialStateHash
    )

  val contractCodeHash: SimpleStatefulBuiltIn =
    SimpleStatefulBuiltIn(
      "contractCodeHash",
      Seq(Type.ByteVec),
      Seq(Type.ByteVec),
      ContractCodeHash
    )

  val statefulFuncs: Map[String, FuncInfo[StatefulContext]] =
    statelessFuncs ++ Seq(
      approveAlph,
      approveToken,
      alphRemaining,
      tokenRemaining,
      isPaying,
      transferAlph,
      transferAlphFromSelf,
      transferAlphToSelf,
      transferToken,
      transferTokenFromSelf,
      transferTokenToSelf,
      createContract,
      createContractWithToken,
      copyCreateContract,
      copyCreateContractWithToken,
      destroySelf,
      migrate,
      migrateWithState,
      selfAddress,
      selfContractId,
      selfTokenId,
      callerContractId,
      callerAddress,
      isCalledFromTxScript,
      callerInitialStateHash,
      callerCodeHash,
      contractInitialStateHash,
      contractCodeHash
    ).map(f => f.name -> f)
}<|MERGE_RESOLUTION|>--- conflicted
+++ resolved
@@ -207,13 +207,8 @@
       ByteVecSlice
     )
 
-<<<<<<< HEAD
-  val encode: BuiltIn[StatelessContext] = new BuiltIn[StatelessContext] {
-    val name: String = "encode"
-=======
   val encodeToByteVec: BuiltIn[StatelessContext] = new BuiltIn[StatelessContext] {
     val name: String = "encodeToByteVec"
->>>>>>> 2f28e1bf
 
     override def isVariadic: Boolean = true
 
@@ -359,11 +354,7 @@
     isContractAddress,
     /* Below are functions for Leman hard fork */
     byteVecSlice,
-<<<<<<< HEAD
-    encode,
-=======
     encodeToByteVec,
->>>>>>> 2f28e1bf
     zeros,
     u256To1Byte,
     u256To2Byte,
