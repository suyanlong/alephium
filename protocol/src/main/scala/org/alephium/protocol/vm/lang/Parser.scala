// Copyright 2018 The Alephium Authors
// This file is part of the alephium project.
//
// The library is free software: you can redistribute it and/or modify
// it under the terms of the GNU Lesser General Public License as published by
// the Free Software Foundation, either version 3 of the License, or
// (at your option) any later version.
//
// The library is distributed in the hope that it will be useful,
// but WITHOUT ANY WARRANTY; without even the implied warranty of
// MERCHANTABILITY or FITNESS FOR A PARTICULAR PURPOSE. See the
// GNU Lesser General Public License for more details.
//
// You should have received a copy of the GNU Lesser General Public License
// along with the library. If not, see <http://www.gnu.org/licenses/>.

package org.alephium.protocol.vm.lang

import fastparse._

import org.alephium.protocol.vm.{Instr, StatefulContext, StatelessContext, Val}
import org.alephium.protocol.vm.lang.Ast.{Annotation, Argument, FuncId, Statement}
import org.alephium.util.U256

// scalastyle:off number.of.methods
@SuppressWarnings(
  Array(
    "org.wartremover.warts.JavaSerializable",
    "org.wartremover.warts.Product",
    "org.wartremover.warts.Serializable"
  )
)
abstract class Parser[Ctx <: StatelessContext] {
  implicit val whitespace: P[_] => P[Unit] = { implicit ctx: P[_] => Lexer.emptyChars(ctx) }

  def placeholder[Unknown: P]: P[Ast.Placeholder[Ctx]] = P("?").map(_ => Ast.Placeholder[Ctx]())
  def const[Unknown: P]: P[Ast.Const[Ctx]] =
    P(Lexer.typedNum | Lexer.bool | Lexer.bytes | Lexer.address).map(Ast.Const.apply[Ctx])
  def createArray1[Unknown: P]: P[Ast.CreateArrayExpr[Ctx]] =
    P("[" ~ expr.rep(1, ",") ~ "]").map(Ast.CreateArrayExpr.apply)
  def createArray2[Unknown: P]: P[Ast.CreateArrayExpr[Ctx]] =
    P("[" ~ expr ~ ";" ~ nonNegativeNum("array size") ~ "]").map { case (expr, size) =>
      Ast.CreateArrayExpr(Seq.fill(size)(expr))
    }
  def arrayExpr[Unknown: P]: P[Ast.Expr[Ctx]]    = P(createArray1 | createArray2)
  def variable[Unknown: P]: P[Ast.Variable[Ctx]] = P(Lexer.ident).map(Ast.Variable.apply[Ctx])
  def callAbs[Unknown: P]: P[(Ast.FuncId, Seq[Ast.Expr[Ctx]])] =
    P(Lexer.funcId ~ "(" ~ expr.rep(0, ",") ~ ")")
  def callExpr[Unknown: P]: P[Ast.CallExpr[Ctx]] =
    callAbs.map { case (funcId, expr) => Ast.CallExpr(funcId, expr) }
  def contractConv[Unknown: P]: P[Ast.ContractConv[Ctx]] =
    P(Lexer.typeId ~ "(" ~ expr ~ ")").map { case (typeId, expr) => Ast.ContractConv(typeId, expr) }

  def chain[Unknown: P](p: => P[Ast.Expr[Ctx]], op: => P[Operator]): P[Ast.Expr[Ctx]] =
    P(p ~ (op ~ p).rep).map { case (lhs, rhs) =>
      rhs.foldLeft(lhs) { case (acc, (op, right)) =>
        Ast.Binop(op, acc, right)
      }
    }

  def nonNegativeNum[Unknown: P](errorMsg: String): P[Int] = Lexer.num.map { value =>
    val idx = value.intValue()
    if (idx < 0) {
      throw Compiler.Error(s"Invalid $errorMsg: $idx")
    }
    idx
  }

  def arrayIndexConst[Unknown: P]: P[Ast.Expr[Ctx]] = {
    nonNegativeNum("arrayIndex").map { v =>
      if (v > 0xff) {
        throw Compiler.Error(s"Array index too big: ${v}")
      }
      Ast.Const[Ctx](Val.U256(U256.unsafe(v)))
    }
  }
  def arrayIndex[Unknown: P]: P[Ast.Expr[Ctx]] = {
    P(
      "[" ~ (arrayIndexConst | placeholder) ~ "]"
    )
  }

  // Optimize chained comparisons
  def expr[Unknown: P]: P[Ast.Expr[Ctx]]         = P(chain(andExpr, Lexer.opOr))
  def andExpr[Unknown: P]: P[Ast.Expr[Ctx]]      = P(chain(relationExpr, Lexer.opAnd))
  def relationExpr[Unknown: P]: P[Ast.Expr[Ctx]] = P(comp | arithExpr5)
  def comp[Unknown: P]: P[Ast.Expr[Ctx]] =
    P(arithExpr5 ~ comparison ~ arithExpr5).map { case (lhs, op, rhs) => Ast.Binop(op, lhs, rhs) }
  def comparison[Unknown: P]: P[TestOperator] =
    P(Lexer.opEq | Lexer.opNe | Lexer.opLe | Lexer.opLt | Lexer.opGe | Lexer.opGt)
  def arithExpr5[Unknown: P]: P[Ast.Expr[Ctx]] =
    P(chain(arithExpr4, Lexer.opBitOr))
  def arithExpr4[Unknown: P]: P[Ast.Expr[Ctx]] =
    P(chain(arithExpr3, Lexer.opXor))
  def arithExpr3[Unknown: P]: P[Ast.Expr[Ctx]] =
    P(chain(arithExpr2, Lexer.opBitAnd))
  def arithExpr2[Unknown: P]: P[Ast.Expr[Ctx]] =
    P(chain(arithExpr1, Lexer.opSHL | Lexer.opSHR))
  def arithExpr1[Unknown: P]: P[Ast.Expr[Ctx]] =
    P(
      chain(
        arithExpr0,
        Lexer.opByteVecAdd | Lexer.opAdd | Lexer.opSub | Lexer.opModAdd | Lexer.opModSub
      )
    )
  def arithExpr0[Unknown: P]: P[Ast.Expr[Ctx]] =
    P(chain(unaryExpr, Lexer.opMul | Lexer.opDiv | Lexer.opMod | Lexer.opModMul))
  def unaryExpr[Unknown: P]: P[Ast.Expr[Ctx]] =
    P(arrayElement | (Lexer.opNot ~ arrayElement).map { case (op, expr) =>
      Ast.UnaryOp.apply[Ctx](op, expr)
    })
  def arrayElement[Unknown: P]: P[Ast.Expr[Ctx]] = P(atom ~ arrayIndex.rep(0)).map {
    case (expr, indexes) =>
      indexes.foldLeft(expr) { case (acc, index) =>
        Ast.ArrayElement(acc, index)
      }
  }
  def atom[Unknown: P]: P[Ast.Expr[Ctx]]

  def parenExpr[Unknown: P]: P[Ast.ParenExpr[Ctx]] =
    P("(" ~ expr ~ ")").map(Ast.ParenExpr.apply[Ctx])

  def ret[Unknown: P]: P[Ast.ReturnStmt[Ctx]] =
    P(Lexer.keyword("return") ~/ expr.rep(0, ",")).map(Ast.ReturnStmt.apply[Ctx])

  def ident[Unknown: P]: P[(Boolean, Ast.Ident)] = P(Lexer.mut ~ Lexer.ident)
  def idents[Unknown: P]: P[Seq[(Boolean, Ast.Ident)]] = P(
    ident.map(Seq(_)) | "(" ~ ident.rep(1, ",") ~ ")"
  )
  def varDef[Unknown: P]: P[Ast.VarDef[Ctx]] =
    P(Lexer.keyword("let") ~/ idents ~ "=" ~ expr).map { case (idents, expr) =>
      Ast.VarDef(idents, expr)
    }
  def assignmentSimpleTarget[Unknown: P]: P[Ast.AssignmentTarget[Ctx]] = P(
    Lexer.ident.map(Ast.AssignmentSimpleTarget.apply[Ctx])
  )
  def assignmentArrayElementTarget[Unknown: P]: P[Ast.AssignmentArrayElementTarget[Ctx]] = P(
    Lexer.ident ~ arrayIndex.rep(1)
  ).map { case (ident, indexes) =>
    Ast.AssignmentArrayElementTarget[Ctx](ident, indexes)
  }
  def assignmentTarget[Unknown: P]: P[Ast.AssignmentTarget[Ctx]] = P(
    assignmentArrayElementTarget | assignmentSimpleTarget
  )
  def assign[Unknown: P]: P[Ast.Statement[Ctx]] =
    P(assignmentTarget.rep(1, ",") ~ "=" ~ expr).map { case (targets, expr) =>
      Ast.Assign(targets, expr)
    }

  @SuppressWarnings(Array("org.wartremover.warts.Recursion"))
  def parseType[Unknown: P](contractTypeCtor: Ast.TypeId => Type): P[Type] = {
    P(
      Lexer.typeId.map(id => Lexer.primTpes.getOrElse(id.name, contractTypeCtor(id))) |
        arrayType(parseType(contractTypeCtor))
    )
  }

  // use by-name parameter because of https://github.com/com-lihaoyi/fastparse/pull/204
  def arrayType[Unknown: P](baseType: => P[Type]): P[Type] = {
    P("[" ~ baseType ~ ";" ~ nonNegativeNum("array size") ~ "]").map { case (tpe, size) =>
      Type.FixedSizeArray(tpe, size)
    }
  }
  def funcArgument[Unknown: P]: P[Ast.Argument] =
    P(Lexer.mut ~ Lexer.ident ~ ":").flatMap { case (isMutable, ident) =>
      parseType(typeId => Type.Contract.local(typeId, ident)).map { tpe =>
        Ast.Argument(ident, tpe, isMutable)
      }
    }
  def funParams[Unknown: P]: P[Seq[Ast.Argument]] = P("(" ~ funcArgument.rep(0, ",") ~ ")")
  def returnType[Unknown: P]: P[Seq[Type]]        = P(simpleReturnType | bracketReturnType)
  def simpleReturnType[Unknown: P]: P[Seq[Type]] =
    P("->" ~ parseType(Type.Contract.stack)).map(tpe => Seq(tpe))
  def bracketReturnType[Unknown: P]: P[Seq[Type]] =
    P("->" ~ "(" ~ parseType(Type.Contract.stack).rep(0, ",") ~ ")")
  def funcTmp[Unknown: P]: P[FuncDefTmp[Ctx]] =
    P(
      annotation.rep(0) ~
        Lexer.FuncModifier.modifiers.rep(0) ~ Lexer
          .keyword("fn") ~/ Lexer.funcId ~ funParams ~ returnType ~ ("{" ~ statement.rep ~ "}").?
    ).map { case (annotations, modifiers, funcId, params, returnType, statements) =>
      if (modifiers.toSet.size != modifiers.length) {
        throw Compiler.Error(s"Duplicated function modifiers: $modifiers")
      } else {
        val isPublic = modifiers.contains(Lexer.FuncModifier.Pub)
        val (useApprovedAssets, useContractAssets) =
          Parser.extractAssetModifier(annotations, false, false)
        FuncDefTmp(
          Seq.empty,
          funcId,
          isPublic,
          useApprovedAssets,
          useContractAssets,
          params,
          returnType,
          statements
        )
      }
    }
  def func[Unknown: P]: P[Ast.FuncDef[Ctx]] = funcTmp.map { f =>
    f.body match {
      case Some(statements) =>
        Ast.FuncDef(
          f.annotations,
          f.id,
          f.isPublic,
          f.useApprovedAssets,
          f.useContractAssets,
          f.args,
          f.rtypes,
          statements
        )
      case None =>
        throw Compiler.Error(s"Function ${f.id.name} does not have function body")
    }
  }

  def eventFields[Unknown: P]: P[Seq[Ast.EventField]] = P("(" ~ eventField.rep(0, ",") ~ ")")
  def eventDef[Unknown: P]: P[Ast.EventDef] =
    P(Lexer.keyword("event") ~/ Lexer.typeId ~ eventFields)
      .map { case (typeId, fields) =>
        if (fields.length >= Instr.allLogInstrs.length) {
          throw Compiler.Error("Max 8 fields allowed for contract events")
        }
        Ast.EventDef(typeId, fields)
      }

  def funcCall[Unknown: P]: P[Ast.FuncCall[Ctx]] =
    callAbs.map { case (funcId, exprs) => Ast.FuncCall(funcId, exprs) }

  def block[Unknown: P]: P[Seq[Ast.Statement[Ctx]]] = P("{" ~ statement.rep(1) ~ "}")
  def elseBranch[Unknown: P]: P[Seq[Ast.Statement[Ctx]]] =
    P((Lexer.keyword("else") ~/ block).?).map(_.fold(Seq.empty[Ast.Statement[Ctx]])(identity))
  def ifelse[Unknown: P]: P[Ast.IfElse[Ctx]] =
    P(Lexer.keyword("if") ~/ expr ~ block ~ elseBranch)
      .map { case (expr, ifBranch, elseBranch) => Ast.IfElse(expr, ifBranch, elseBranch) }

  def whileStmt[Unknown: P]: P[Ast.While[Ctx]] =
    P(Lexer.keyword("while") ~/ expr ~ block).map { case (expr, block) => Ast.While(expr, block) }

  def loopStmt[Unknown: P]: P[Ast.Loop[Ctx]] =
    P(
      Lexer.keyword("loop") ~/ "(" ~
        nonNegativeNum("loop start") ~ "," ~
        nonNegativeNum("loop end") ~ "," ~
        Lexer.num.map(_.intValue()) ~ "," ~
        statement ~ ")"
    ).map { case (start, end, step, statement) =>
      Ast.Loop[Ctx](start, end, step, statement)
    }

  def statement[Unknown: P]: P[Ast.Statement[Ctx]]

  def contractArgument[Unknown: P]: P[Ast.Argument] =
    P(Lexer.mut ~ Lexer.ident ~ ":").flatMap { case (isMutable, ident) =>
      parseType(typeId => Type.Contract.global(typeId, ident)).map { tpe =>
        Ast.Argument(ident, tpe, isMutable)
      }
    }

  def templateParams[Unknown: P]: P[Seq[Ast.Argument]] =
    P("(" ~ contractArgument.rep(1, ",") ~ ")").map { params =>
      val mutables = params.filter(_.isMutable)
      if (mutables.nonEmpty) {
        throw Compiler.Error(
          s"Template variables should be immutable: ${mutables.map(_.ident.name).mkString}"
        )
      }
      params
    }

  def eventField[Unknown: P]: P[Ast.EventField] =
    P(Lexer.ident ~ ":").flatMap { case (ident) =>
      parseType(typeId => Type.Contract.global(typeId, ident)).map { tpe =>
        Ast.EventField(ident, tpe)
      }
    }

  def annotationField[Unknown: P]: P[Ast.AnnotationField] =
    P(Lexer.ident ~ "=" ~ expr).map {
      case (ident, expr: Ast.Const[_]) =>
        Ast.AnnotationField(ident, expr.v)
      case _ =>
        throw Compiler.Error(s"Expect const value for annotation field, got ${expr}")
    }
  def annotationFields[Unknown: P]: P[Seq[Ast.AnnotationField]] =
    P("(" ~ annotationField.rep(1, ",") ~ ")")
  def annotation[Unknown: P]: P[Ast.Annotation] =
    P("@" ~ Lexer.ident ~ annotationFields.?).map { case (id, fieldsOpt) =>
      Ast.Annotation(id, fieldsOpt.getOrElse(Seq.empty))
    }
}

final case class FuncDefTmp[Ctx <: StatelessContext](
    annotations: Seq[Annotation],
    id: FuncId,
    isPublic: Boolean,
    useApprovedAssets: Boolean,
    useContractAssets: Boolean,
    args: Seq[Argument],
    rtypes: Seq[Type],
    body: Option[Seq[Statement[Ctx]]]
)

object Parser {
  def extractAssetModifier(
      annotations: Seq[Annotation],
      useApprovedAssetsDefault: Boolean,
      useContractAssetsDefault: Boolean
  ): (Boolean, Boolean) = {
    if (annotations.exists(_.id.name != "use")) {
      throw Compiler.Error(s"Generic annotation is not supported yet")
    } else {
      val useApprovedAssetsKey = "approvedAssets"
      val useContractAssetsKey = "contractAssets"
      annotations.headOption match {
        case Some(useAnnotation) =>
          val invalidKeys = useAnnotation.fields
            .filter(f =>
              f.ident.name != useApprovedAssetsKey && f.ident.name != useContractAssetsKey
            )
          if (invalidKeys.nonEmpty) {
            throw Compiler.Error(
              s"Invalid keys for use annotation: ${invalidKeys.map(_.ident.name).mkString(",")}"
            )
          }

          val useApprovedAssets = extractAnnotationBoolean(useAnnotation, useApprovedAssetsKey)
          val useContractAssets = extractAnnotationBoolean(useAnnotation, useContractAssetsKey)
          (
            useApprovedAssets.getOrElse(useApprovedAssetsDefault),
            useContractAssets.getOrElse(useContractAssetsDefault)
          )
        case None =>
          (useApprovedAssetsDefault, useContractAssetsDefault)
      }
    }
  }

  def extractAnnotationBoolean(annotation: Annotation, name: String): Option[Boolean] = {
    annotation.fields.find(_.ident.name == name).map(_.value) match {
      case Some(value: Val.Bool) => Some(value.v)
      case Some(_) =>
        throw Compiler.Error(s"Expect boolean for ${name} in annotation ${annotation.id.name}")
      case None => None
    }
  }
}

@SuppressWarnings(
  Array(
    "org.wartremover.warts.JavaSerializable",
    "org.wartremover.warts.Product",
    "org.wartremover.warts.Serializable"
  )
)
object StatelessParser extends Parser[StatelessContext] {
  def atom[Unknown: P]: P[Ast.Expr[StatelessContext]] =
    P(placeholder | const | callExpr | contractConv | variable | parenExpr | arrayExpr)

  def statement[Unknown: P]: P[Ast.Statement[StatelessContext]] =
    P(varDef | assign | funcCall | ifelse | whileStmt | ret | loopStmt)

  def assetScript[Unknown: P]: P[Ast.AssetScript] =
    P(
      Start ~ Lexer.keyword("AssetScript") ~/ Lexer.typeId ~ templateParams.? ~
        "{" ~ func.rep(1) ~ "}"
    ).map { case (typeId, templateVars, funcs) =>
      Ast.AssetScript(typeId, templateVars.getOrElse(Seq.empty), funcs)
    }
}

@SuppressWarnings(
  Array(
    "org.wartremover.warts.JavaSerializable",
    "org.wartremover.warts.Product",
    "org.wartremover.warts.Serializable"
  )
)
object StatefulParser extends Parser[StatefulContext] {
  def atom[Unknown: P]: P[Ast.Expr[StatefulContext]] =
    P(
      placeholder | const | callExpr | contractCallExpr | contractConv | variable | parenExpr | arrayExpr
    )

  def contractCallExpr[Unknown: P]: P[Ast.ContractCallExpr] =
    P((contractConv | variable) ~ "." ~ callAbs).map { case (obj, (callId, exprs)) =>
      Ast.ContractCallExpr(obj, callId, exprs)
    }

  def contractCall[Unknown: P]: P[Ast.ContractCall] =
    P((contractConv | variable) ~ "." ~ callAbs)
      .map { case (obj, (callId, exprs)) => Ast.ContractCall(obj, callId, exprs) }

  def statement[Unknown: P]: P[Ast.Statement[StatefulContext]] =
    P(varDef | assign | funcCall | contractCall | ifelse | whileStmt | ret | emitEvent | loopStmt)

  def contractParams[Unknown: P]: P[Seq[Ast.Argument]] = P("(" ~ contractArgument.rep(0, ",") ~ ")")

  def rawTxScript[Unknown: P]: P[Ast.TxScript] =
    P(
      annotation.rep ~
        Lexer.keyword(
          "TxScript"
        ) ~/ Lexer.typeId ~ templateParams.? ~ "{" ~ statement
          .rep(0) ~ func
          .rep(0) ~ "}"
    )
      .map { case (annotations, typeId, templateVars, mainStmts, funcs) =>
        if (mainStmts.isEmpty) {
          throw Compiler.Error(s"No main statements defined in TxScript ${typeId.name}")
        } else {
          val (useApprovedAssets, useContractAssets) =
            Parser.extractAssetModifier(annotations, true, false)
          Ast.TxScript(
            typeId,
            templateVars.getOrElse(Seq.empty),
            Ast.FuncDef.main(mainStmts, useApprovedAssets, useContractAssets) +: funcs
          )
        }
      }
  def txScript[Unknown: P]: P[Ast.TxScript] = P(Start ~ rawTxScript ~ End)

  def inheritanceTemplateVariable[Unknown: P]: P[Seq[Ast.Ident]] =
    P("<" ~ Lexer.ident.rep(1, ",") ~ ">").?.map(_.getOrElse(Seq.empty))
  def inheritanceFields[Unknown: P]: P[Seq[Ast.Ident]] =
    P("(" ~ Lexer.ident.rep(0, ",") ~ ")")
  def contractInheritance[Unknown: P]: P[Ast.ContractInheritance] =
    P(Lexer.typeId ~ inheritanceFields).map { case (typeId, fields) =>
      Ast.ContractInheritance(typeId, fields)
    }
<<<<<<< HEAD

  def interfaceImplementing[Unkown: P]: P[Seq[Ast.Inheritance]] =
    P(Lexer.keyword("implements") ~ (interfaceInheritance.rep(1, ",")))

  def contractExtending[Unkown: P]: P[Seq[Ast.Inheritance]] =
    P(Lexer.keyword("extends") ~ (contractInheritance.rep(1, ",")))

  def contractThenInterfaceInheritances[Unkown: P]: P[Seq[Ast.Inheritance]] =
    P((contractExtending ~ interfaceImplementing).map {
      case (contractsInherited, interfacesInherited) =>
        contractsInherited.concat(interfacesInherited)
    })

  def contractInheritances[Unkown: P]: P[Seq[Ast.Inheritance]] =
    P(
      contractThenInterfaceInheritances | contractExtending | interfaceImplementing
    )

=======
  def contractInheritances[Unknown: P]: P[Seq[Ast.Inheritance]] =
    P(Lexer.keyword("extends") ~/ (contractInheritance | interfaceInheritance).rep(1, ","))
>>>>>>> 5bb23c09
  @SuppressWarnings(Array("org.wartremover.warts.AsInstanceOf"))
  def rawTxContract[Unknown: P]: P[Ast.TxContract] =
    P(
      Lexer.keyword("TxContract") ~/ Lexer.typeId ~ contractParams ~
        contractInheritances.? ~ "{" ~ eventDef.rep ~ func.rep ~ "}"
    ).map { case (typeId, fields, contractInheritances, events, funcs) =>
      if (funcs.length < 1) {
        throw Compiler.Error(s"No function definition in TxContract ${typeId.name}")
      } else {
        Ast.TxContract(
          typeId,
          Seq.empty,
          fields,
          funcs,
          events,
          contractInheritances.getOrElse(Seq.empty)
        )
      }
    }
  def contract[Unknown: P]: P[Ast.TxContract] = P(Start ~ rawTxContract ~ End)

  @SuppressWarnings(Array("org.wartremover.warts.IterableOps"))
  def interfaceInheritance[Unknown: P]: P[Ast.InterfaceInheritance] =
    P(Lexer.typeId).map(Ast.InterfaceInheritance)
  def interfaceFunc[Unknown: P]: P[Ast.FuncDef[StatefulContext]] = {
    funcTmp.map { f =>
      f.body match {
        case None =>
          Ast.FuncDef(
            f.annotations,
            f.id,
            f.isPublic,
            f.useApprovedAssets,
            f.useContractAssets,
            f.args,
            f.rtypes,
            Seq.empty
          )
        case _ =>
          throw Compiler.Error(s"Interface function ${f.id.name} should not have function body")
      }
    }
  }
  def rawInterface[Unknown: P]: P[Ast.ContractInterface] =
    P(
      Lexer.keyword("Interface") ~/ Lexer.typeId ~
        (Lexer.keyword("implements") ~/ interfaceInheritance.rep(1, ",")).? ~
        "{" ~ eventDef.rep ~ interfaceFunc.rep ~ "}"
    ).map { case (typeId, inheritances, events, funcs) =>
      inheritances match {
        case Some(parents) if parents.length > 1 =>
          throw Compiler.Error(
            s"Interface only supports single inheritance: ${parents.map(_.parentId.name).mkString(",")}"
          )
        case _ => ()
      }
      if (funcs.length < 1) {
        throw Compiler.Error(s"No function definition in Interface ${typeId.name}")
      } else {
        Ast.ContractInterface(
          typeId,
          funcs,
          events,
          inheritances.getOrElse(Seq.empty)
        )
      }
    }
  def interface[Unknown: P]: P[Ast.ContractInterface] = P(Start ~ rawInterface ~ End)

  def multiContract[Unknown: P]: P[Ast.MultiTxContract] =
    P(Start ~ (rawTxScript | rawTxContract | rawInterface).rep(1) ~ End)
      .map(Ast.MultiTxContract.apply)

  def state[Unknown: P]: P[Seq[Ast.Const[StatefulContext]]] =
    P("[" ~ constOrArray.rep(0, ",") ~ "]").map(_.flatten)

  @SuppressWarnings(Array("org.wartremover.warts.Recursion"))
  def constOrArray[Unknown: P]: P[Seq[Ast.Const[StatefulContext]]] = P(
    const.map(Seq(_)) |
      P("[" ~ constOrArray.rep(0, ",").map(_.flatten) ~ "]") |
      P("[" ~ constOrArray ~ ";" ~ nonNegativeNum("array size") ~ "]").map { case (consts, size) =>
        (0 until size).flatMap(_ => consts)
      }
  )

  def emitEvent[Unknown: P]: P[Ast.EmitEvent[StatefulContext]] =
    P("emit" ~ Lexer.typeId ~ "(" ~ expr.rep(0, ",") ~ ")")
      .map { case (typeId, exprs) => Ast.EmitEvent(typeId, exprs) }
}<|MERGE_RESOLUTION|>--- conflicted
+++ resolved
@@ -429,29 +429,24 @@
     P(Lexer.typeId ~ inheritanceFields).map { case (typeId, fields) =>
       Ast.ContractInheritance(typeId, fields)
     }
-<<<<<<< HEAD
-
-  def interfaceImplementing[Unkown: P]: P[Seq[Ast.Inheritance]] =
+
+  def interfaceImplementing[Unknown: P]: P[Seq[Ast.Inheritance]] =
     P(Lexer.keyword("implements") ~ (interfaceInheritance.rep(1, ",")))
 
-  def contractExtending[Unkown: P]: P[Seq[Ast.Inheritance]] =
+  def contractExtending[Unknown: P]: P[Seq[Ast.Inheritance]] =
     P(Lexer.keyword("extends") ~ (contractInheritance.rep(1, ",")))
 
-  def contractThenInterfaceInheritances[Unkown: P]: P[Seq[Ast.Inheritance]] =
+  def contractThenInterfaceInheritances[Unknown: P]: P[Seq[Ast.Inheritance]] =
     P((contractExtending ~ interfaceImplementing).map {
       case (contractsInherited, interfacesInherited) =>
         contractsInherited.concat(interfacesInherited)
     })
 
-  def contractInheritances[Unkown: P]: P[Seq[Ast.Inheritance]] =
+  def contractInheritances[Unknown: P]: P[Seq[Ast.Inheritance]] =
     P(
       contractThenInterfaceInheritances | contractExtending | interfaceImplementing
     )
 
-=======
-  def contractInheritances[Unknown: P]: P[Seq[Ast.Inheritance]] =
-    P(Lexer.keyword("extends") ~/ (contractInheritance | interfaceInheritance).rep(1, ","))
->>>>>>> 5bb23c09
   @SuppressWarnings(Array("org.wartremover.warts.AsInstanceOf"))
   def rawTxContract[Unknown: P]: P[Ast.TxContract] =
     P(
