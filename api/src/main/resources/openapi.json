{
  "openapi": "3.0.3",
  "info": {
    "title": "Alephium API",
    "version": "1.1.0"
  },
  "servers": [
    {
      "url": "{protocol}://{host}:{port}",
      "variables": {
        "protocol": {
          "enum": [
            "http",
            "https"
          ],
          "default": "http"
        },
        "host": {
          "default": "127.0.0.1"
        },
        "port": {
          "default": "12973"
        }
      }
    }
  ],
  "paths": {
    "/wallets": {
      "get": {
        "tags": [
          "Wallets"
        ],
        "summary": "List available wallets",
        "operationId": "getWallets",
        "responses": {
          "200": {
            "content": {
              "application/json": {
                "schema": {
                  "type": "array",
                  "items": {
                    "$ref": "#/components/schemas/WalletStatus"
                  }
                },
                "example": [
                  {
                    "walletName": "wallet-super-name",
                    "locked": true
                  }
                ]
              }
            }
          },
          "400": {
            "description": "BadRequest",
            "content": {
              "application/json": {
                "schema": {
                  "$ref": "#/components/schemas/BadRequest"
                },
                "example": {
                  "detail": "Something bad in the request"
                }
              }
            }
          },
          "500": {
            "description": "InternalServerError",
            "content": {
              "application/json": {
                "schema": {
                  "$ref": "#/components/schemas/InternalServerError"
                },
                "example": {
                  "detail": "Ouch"
                }
              }
            }
          },
          "404": {
            "description": "NotFound",
            "content": {
              "application/json": {
                "schema": {
                  "$ref": "#/components/schemas/NotFound"
                },
                "example": {
                  "resource": "wallet-name",
                  "detail": "wallet-name not found"
                }
              }
            }
          },
          "503": {
            "description": "ServiceUnavailable",
            "content": {
              "application/json": {
                "schema": {
                  "$ref": "#/components/schemas/ServiceUnavailable"
                },
                "example": {
                  "detail": "Self clique unsynced"
                }
              }
            }
          },
          "401": {
            "description": "Unauthorized",
            "content": {
              "application/json": {
                "schema": {
                  "$ref": "#/components/schemas/Unauthorized"
                },
                "example": {
                  "detail": "You shall not pass"
                }
              }
            }
          }
        }
      },
      "put": {
        "tags": [
          "Wallets"
        ],
        "summary": "Restore a wallet from your mnemonic",
        "operationId": "putWallets",
        "requestBody": {
          "content": {
            "application/json": {
              "schema": {
                "$ref": "#/components/schemas/WalletRestore"
              },
              "examples": {
                "Example0": {
                  "summary": "User",
                  "value": {
                    "password": "my-secret-password",
                    "mnemonic": "vault alarm sad mass witness property virus style good flower rice alpha viable evidence run glare pretty scout evil judge enroll refuse another lava",
                    "walletName": "wallet-super-name"
                  }
                },
                "Example1": {
                  "summary": "Miner (w/o pass phrase)",
                  "value": {
                    "password": "my-secret-password",
                    "mnemonic": "vault alarm sad mass witness property virus style good flower rice alpha viable evidence run glare pretty scout evil judge enroll refuse another lava",
                    "walletName": "wallet-super-name",
                    "isMiner": true
                  }
                },
                "Example2": {
                  "summary": "Miner (with pass phrase)",
                  "value": {
                    "password": "my-secret-password",
                    "mnemonic": "vault alarm sad mass witness property virus style good flower rice alpha viable evidence run glare pretty scout evil judge enroll refuse another lava",
                    "walletName": "wallet-super-name",
                    "isMiner": true,
                    "mnemonicPassphrase": "optional-mnemonic-passphrase"
                  }
                }
              }
            }
          },
          "required": true
        },
        "responses": {
          "200": {
            "content": {
              "application/json": {
                "schema": {
                  "$ref": "#/components/schemas/Result1"
                },
                "example": {
                  "walletName": "wallet-super-name"
                }
              }
            }
          },
          "400": {
            "description": "BadRequest",
            "content": {
              "application/json": {
                "schema": {
                  "$ref": "#/components/schemas/BadRequest"
                },
                "example": {
                  "detail": "Something bad in the request"
                }
              }
            }
          },
          "500": {
            "description": "InternalServerError",
            "content": {
              "application/json": {
                "schema": {
                  "$ref": "#/components/schemas/InternalServerError"
                },
                "example": {
                  "detail": "Ouch"
                }
              }
            }
          },
          "404": {
            "description": "NotFound",
            "content": {
              "application/json": {
                "schema": {
                  "$ref": "#/components/schemas/NotFound"
                },
                "example": {
                  "resource": "wallet-name",
                  "detail": "wallet-name not found"
                }
              }
            }
          },
          "503": {
            "description": "ServiceUnavailable",
            "content": {
              "application/json": {
                "schema": {
                  "$ref": "#/components/schemas/ServiceUnavailable"
                },
                "example": {
                  "detail": "Self clique unsynced"
                }
              }
            }
          },
          "401": {
            "description": "Unauthorized",
            "content": {
              "application/json": {
                "schema": {
                  "$ref": "#/components/schemas/Unauthorized"
                },
                "example": {
                  "detail": "You shall not pass"
                }
              }
            }
          }
        }
      },
      "post": {
        "tags": [
          "Wallets"
        ],
        "summary": "Create a new wallet",
        "description": "A new wallet will be created and respond with a mnemonic. Make sure to keep that mnemonic safely as it will allows you to recover your wallet. Default mnemonic size is 24, (options: 12, 15, 18, 21, 24).",
        "operationId": "postWallets",
        "requestBody": {
          "content": {
            "application/json": {
              "schema": {
                "$ref": "#/components/schemas/WalletCreation"
              },
              "examples": {
                "Example0": {
                  "summary": "User",
                  "value": {
                    "password": "my-secret-password",
                    "walletName": "wallet-super-name"
                  }
                },
                "Example1": {
                  "summary": "Miner (w/o pass phrase)",
                  "value": {
                    "password": "my-secret-password",
                    "walletName": "wallet-super-name",
                    "isMiner": true,
                    "mnemonicSize": 24
                  }
                },
                "Example2": {
                  "summary": "Miner (with pass phrase)",
                  "value": {
                    "password": "my-secret-password",
                    "walletName": "wallet-super-name",
                    "isMiner": true,
                    "mnemonicPassphrase": "optional-mnemonic-passphrase",
                    "mnemonicSize": 24
                  }
                }
              }
            }
          },
          "required": true
        },
        "responses": {
          "200": {
            "content": {
              "application/json": {
                "schema": {
                  "$ref": "#/components/schemas/Result"
                },
                "example": {
                  "walletName": "wallet-super-name",
                  "mnemonic": "vault alarm sad mass witness property virus style good flower rice alpha viable evidence run glare pretty scout evil judge enroll refuse another lava"
                }
              }
            }
          },
          "400": {
            "description": "BadRequest",
            "content": {
              "application/json": {
                "schema": {
                  "$ref": "#/components/schemas/BadRequest"
                },
                "example": {
                  "detail": "Something bad in the request"
                }
              }
            }
          },
          "500": {
            "description": "InternalServerError",
            "content": {
              "application/json": {
                "schema": {
                  "$ref": "#/components/schemas/InternalServerError"
                },
                "example": {
                  "detail": "Ouch"
                }
              }
            }
          },
          "404": {
            "description": "NotFound",
            "content": {
              "application/json": {
                "schema": {
                  "$ref": "#/components/schemas/NotFound"
                },
                "example": {
                  "resource": "wallet-name",
                  "detail": "wallet-name not found"
                }
              }
            }
          },
          "503": {
            "description": "ServiceUnavailable",
            "content": {
              "application/json": {
                "schema": {
                  "$ref": "#/components/schemas/ServiceUnavailable"
                },
                "example": {
                  "detail": "Self clique unsynced"
                }
              }
            }
          },
          "401": {
            "description": "Unauthorized",
            "content": {
              "application/json": {
                "schema": {
                  "$ref": "#/components/schemas/Unauthorized"
                },
                "example": {
                  "detail": "You shall not pass"
                }
              }
            }
          }
        }
      }
    },
    "/wallets/{wallet_name}": {
      "get": {
        "tags": [
          "Wallets"
        ],
        "summary": "Get wallet's status",
        "operationId": "getWalletsWallet_name",
        "parameters": [
          {
            "name": "wallet_name",
            "in": "path",
            "required": true,
            "schema": {
              "type": "string"
            }
          }
        ],
        "responses": {
          "200": {
            "content": {
              "application/json": {
                "schema": {
                  "$ref": "#/components/schemas/WalletStatus"
                },
                "example": {
                  "walletName": "wallet-super-name",
                  "locked": true
                }
              }
            }
          },
          "400": {
            "description": "BadRequest",
            "content": {
              "application/json": {
                "schema": {
                  "$ref": "#/components/schemas/BadRequest"
                },
                "example": {
                  "detail": "Something bad in the request"
                }
              }
            }
          },
          "500": {
            "description": "InternalServerError",
            "content": {
              "application/json": {
                "schema": {
                  "$ref": "#/components/schemas/InternalServerError"
                },
                "example": {
                  "detail": "Ouch"
                }
              }
            }
          },
          "404": {
            "description": "NotFound",
            "content": {
              "application/json": {
                "schema": {
                  "$ref": "#/components/schemas/NotFound"
                },
                "example": {
                  "resource": "wallet-name",
                  "detail": "wallet-name not found"
                }
              }
            }
          },
          "503": {
            "description": "ServiceUnavailable",
            "content": {
              "application/json": {
                "schema": {
                  "$ref": "#/components/schemas/ServiceUnavailable"
                },
                "example": {
                  "detail": "Self clique unsynced"
                }
              }
            }
          },
          "401": {
            "description": "Unauthorized",
            "content": {
              "application/json": {
                "schema": {
                  "$ref": "#/components/schemas/Unauthorized"
                },
                "example": {
                  "detail": "You shall not pass"
                }
              }
            }
          }
        }
      },
      "delete": {
        "tags": [
          "Wallets"
        ],
        "summary": "Delete your wallet file (can be recovered with your mnemonic)",
        "operationId": "deleteWalletsWallet_name",
        "parameters": [
          {
            "name": "wallet_name",
            "in": "path",
            "required": true,
            "schema": {
              "type": "string"
            }
          }
        ],
        "requestBody": {
          "content": {
            "application/json": {
              "schema": {
                "$ref": "#/components/schemas/WalletDeletion"
              },
              "example": {
                "password": "my-secret-password"
              }
            }
          },
          "required": true
        },
        "responses": {
          "200": {
            
          },
          "400": {
            "description": "BadRequest",
            "content": {
              "application/json": {
                "schema": {
                  "$ref": "#/components/schemas/BadRequest"
                },
                "example": {
                  "detail": "Something bad in the request"
                }
              }
            }
          },
          "500": {
            "description": "InternalServerError",
            "content": {
              "application/json": {
                "schema": {
                  "$ref": "#/components/schemas/InternalServerError"
                },
                "example": {
                  "detail": "Ouch"
                }
              }
            }
          },
          "404": {
            "description": "NotFound",
            "content": {
              "application/json": {
                "schema": {
                  "$ref": "#/components/schemas/NotFound"
                },
                "example": {
                  "resource": "wallet-name",
                  "detail": "wallet-name not found"
                }
              }
            }
          },
          "503": {
            "description": "ServiceUnavailable",
            "content": {
              "application/json": {
                "schema": {
                  "$ref": "#/components/schemas/ServiceUnavailable"
                },
                "example": {
                  "detail": "Self clique unsynced"
                }
              }
            }
          },
          "401": {
            "description": "Unauthorized",
            "content": {
              "application/json": {
                "schema": {
                  "$ref": "#/components/schemas/Unauthorized"
                },
                "example": {
                  "detail": "You shall not pass"
                }
              }
            }
          }
        }
      }
    },
    "/wallets/{wallet_name}/lock": {
      "post": {
        "tags": [
          "Wallets"
        ],
        "summary": "Lock your wallet",
        "operationId": "postWalletsWallet_nameLock",
        "parameters": [
          {
            "name": "wallet_name",
            "in": "path",
            "required": true,
            "schema": {
              "type": "string"
            }
          }
        ],
        "responses": {
          "200": {
            
          },
          "400": {
            "description": "BadRequest",
            "content": {
              "application/json": {
                "schema": {
                  "$ref": "#/components/schemas/BadRequest"
                },
                "example": {
                  "detail": "Something bad in the request"
                }
              }
            }
          },
          "500": {
            "description": "InternalServerError",
            "content": {
              "application/json": {
                "schema": {
                  "$ref": "#/components/schemas/InternalServerError"
                },
                "example": {
                  "detail": "Ouch"
                }
              }
            }
          },
          "404": {
            "description": "NotFound",
            "content": {
              "application/json": {
                "schema": {
                  "$ref": "#/components/schemas/NotFound"
                },
                "example": {
                  "resource": "wallet-name",
                  "detail": "wallet-name not found"
                }
              }
            }
          },
          "503": {
            "description": "ServiceUnavailable",
            "content": {
              "application/json": {
                "schema": {
                  "$ref": "#/components/schemas/ServiceUnavailable"
                },
                "example": {
                  "detail": "Self clique unsynced"
                }
              }
            }
          },
          "401": {
            "description": "Unauthorized",
            "content": {
              "application/json": {
                "schema": {
                  "$ref": "#/components/schemas/Unauthorized"
                },
                "example": {
                  "detail": "You shall not pass"
                }
              }
            }
          }
        }
      }
    },
    "/wallets/{wallet_name}/unlock": {
      "post": {
        "tags": [
          "Wallets"
        ],
        "summary": "Unlock your wallet",
        "operationId": "postWalletsWallet_nameUnlock",
        "parameters": [
          {
            "name": "wallet_name",
            "in": "path",
            "required": true,
            "schema": {
              "type": "string"
            }
          }
        ],
        "requestBody": {
          "content": {
            "application/json": {
              "schema": {
                "$ref": "#/components/schemas/WalletUnlock"
              },
              "examples": {
                "Example0": {
                  "summary": "Default",
                  "value": {
                    "password": "my-secret-password"
                  }
                },
                "Example1": {
                  "summary": "More Settings (with pass phrase)",
                  "value": {
                    "password": "my-secret-password",
                    "mnemonicPassphrase": "optional-mnemonic-passphrase"
                  }
                }
              }
            }
          },
          "required": true
        },
        "responses": {
          "200": {
            
          },
          "400": {
            "description": "BadRequest",
            "content": {
              "application/json": {
                "schema": {
                  "$ref": "#/components/schemas/BadRequest"
                },
                "example": {
                  "detail": "Something bad in the request"
                }
              }
            }
          },
          "500": {
            "description": "InternalServerError",
            "content": {
              "application/json": {
                "schema": {
                  "$ref": "#/components/schemas/InternalServerError"
                },
                "example": {
                  "detail": "Ouch"
                }
              }
            }
          },
          "404": {
            "description": "NotFound",
            "content": {
              "application/json": {
                "schema": {
                  "$ref": "#/components/schemas/NotFound"
                },
                "example": {
                  "resource": "wallet-name",
                  "detail": "wallet-name not found"
                }
              }
            }
          },
          "503": {
            "description": "ServiceUnavailable",
            "content": {
              "application/json": {
                "schema": {
                  "$ref": "#/components/schemas/ServiceUnavailable"
                },
                "example": {
                  "detail": "Self clique unsynced"
                }
              }
            }
          },
          "401": {
            "description": "Unauthorized",
            "content": {
              "application/json": {
                "schema": {
                  "$ref": "#/components/schemas/Unauthorized"
                },
                "example": {
                  "detail": "You shall not pass"
                }
              }
            }
          }
        }
      }
    },
    "/wallets/{wallet_name}/balances": {
      "get": {
        "tags": [
          "Wallets"
        ],
        "summary": "Get your total balance",
        "operationId": "getWalletsWallet_nameBalances",
        "parameters": [
          {
            "name": "wallet_name",
            "in": "path",
            "required": true,
            "schema": {
              "type": "string"
            }
          },
          {
            "name": "utxosLimit",
            "in": "query",
            "required": false,
            "schema": {
              "type": "integer"
            }
          }
        ],
        "responses": {
          "200": {
            "description": "Format 1: `1000000000000000000`\n\nFormat 2: `x.y ALPH`, where `1 ALPH = 1000000000000000000`",
            "content": {
              "application/json": {
                "schema": {
                  "$ref": "#/components/schemas/Balances"
                },
                "example": {
                  "totalBalance": "10000000000000000000",
                  "totalBalanceHint": "10 ALPH",
                  "balances": [
                    {
                      "address": "1AujpupFP4KWeZvqA7itsHY9cLJmx4qTzojVZrg8W9y",
                      "balance": "10000000000000000000",
                      "balanceHint": "10 ALPH",
                      "lockedBalance": "0",
                      "lockedBalanceHint": "0 ALPH"
                    }
                  ]
                }
              }
            }
          },
          "400": {
            "description": "BadRequest",
            "content": {
              "application/json": {
                "schema": {
                  "$ref": "#/components/schemas/BadRequest"
                },
                "example": {
                  "detail": "Something bad in the request"
                }
              }
            }
          },
          "500": {
            "description": "InternalServerError",
            "content": {
              "application/json": {
                "schema": {
                  "$ref": "#/components/schemas/InternalServerError"
                },
                "example": {
                  "detail": "Ouch"
                }
              }
            }
          },
          "404": {
            "description": "NotFound",
            "content": {
              "application/json": {
                "schema": {
                  "$ref": "#/components/schemas/NotFound"
                },
                "example": {
                  "resource": "wallet-name",
                  "detail": "wallet-name not found"
                }
              }
            }
          },
          "503": {
            "description": "ServiceUnavailable",
            "content": {
              "application/json": {
                "schema": {
                  "$ref": "#/components/schemas/ServiceUnavailable"
                },
                "example": {
                  "detail": "Self clique unsynced"
                }
              }
            }
          },
          "401": {
            "description": "Unauthorized",
            "content": {
              "application/json": {
                "schema": {
                  "$ref": "#/components/schemas/Unauthorized"
                },
                "example": {
                  "detail": "You shall not pass"
                }
              }
            }
          }
        }
      }
    },
    "/wallets/{wallet_name}/reveal-mnemonic": {
      "post": {
        "tags": [
          "Wallets"
        ],
        "summary": "Reveal your mnemonic. !!! use it with caution !!!",
        "operationId": "postWalletsWallet_nameReveal-mnemonic",
        "parameters": [
          {
            "name": "wallet_name",
            "in": "path",
            "required": true,
            "schema": {
              "type": "string"
            }
          }
        ],
        "requestBody": {
          "content": {
            "application/json": {
              "schema": {
                "$ref": "#/components/schemas/RevealMnemonic"
              },
              "example": {
                "password": "my-secret-password"
              }
            }
          },
          "required": true
        },
        "responses": {
          "200": {
            "content": {
              "application/json": {
                "schema": {
                  "$ref": "#/components/schemas/Result2"
                },
                "example": {
                  "mnemonic": "vault alarm sad mass witness property virus style good flower rice alpha viable evidence run glare pretty scout evil judge enroll refuse another lava"
                }
              }
            }
          },
          "400": {
            "description": "BadRequest",
            "content": {
              "application/json": {
                "schema": {
                  "$ref": "#/components/schemas/BadRequest"
                },
                "example": {
                  "detail": "Something bad in the request"
                }
              }
            }
          },
          "500": {
            "description": "InternalServerError",
            "content": {
              "application/json": {
                "schema": {
                  "$ref": "#/components/schemas/InternalServerError"
                },
                "example": {
                  "detail": "Ouch"
                }
              }
            }
          },
          "404": {
            "description": "NotFound",
            "content": {
              "application/json": {
                "schema": {
                  "$ref": "#/components/schemas/NotFound"
                },
                "example": {
                  "resource": "wallet-name",
                  "detail": "wallet-name not found"
                }
              }
            }
          },
          "503": {
            "description": "ServiceUnavailable",
            "content": {
              "application/json": {
                "schema": {
                  "$ref": "#/components/schemas/ServiceUnavailable"
                },
                "example": {
                  "detail": "Self clique unsynced"
                }
              }
            }
          },
          "401": {
            "description": "Unauthorized",
            "content": {
              "application/json": {
                "schema": {
                  "$ref": "#/components/schemas/Unauthorized"
                },
                "example": {
                  "detail": "You shall not pass"
                }
              }
            }
          }
        }
      }
    },
    "/wallets/{wallet_name}/transfer": {
      "post": {
        "tags": [
          "Wallets"
        ],
        "summary": "Transfer ALPH from the active address",
        "operationId": "postWalletsWallet_nameTransfer",
        "parameters": [
          {
            "name": "wallet_name",
            "in": "path",
            "required": true,
            "schema": {
              "type": "string"
            }
          }
        ],
        "requestBody": {
          "description": "Format 1: `1000000000000000000`\n\nFormat 2: `x.y ALPH`, where `1 ALPH = 1000000000000000000`",
          "content": {
            "application/json": {
              "schema": {
                "$ref": "#/components/schemas/Transfer"
              },
              "examples": {
                "Example0": {
                  "summary": "Default",
                  "value": {
                    "destinations": [
                      {
                        "address": "1AujpupFP4KWeZvqA7itsHY9cLJmx4qTzojVZrg8W9y",
                        "alphAmount": "2000000000000000000"
                      }
                    ]
                  }
                },
                "Example1": {
                  "summary": "More settings",
                  "value": {
                    "destinations": [
                      {
                        "address": "1AujpupFP4KWeZvqA7itsHY9cLJmx4qTzojVZrg8W9y",
                        "alphAmount": "2000000000000000000",
                        "tokens": [
                          {
                            "id": "2d11fd6c12435ffb07aaed4d190a505b621b927a5f6e51b61ce0ebe186397bdd",
                            "amount": "42000000000000000000"
                          },
                          {
                            "id": "bd165d20bd063c7a023d22232a1e75bf46e904067f92b49323fe89fa0fd586bf",
                            "amount": "1000000000000000000000"
                          }
                        ],
                        "lockTime": 1611041396892
                      }
                    ],
                    "gas": 20000,
                    "gasPrice": "100000000000",
                    "utxosLimit": 512
                  }
                }
              }
            }
          },
          "required": true
        },
        "responses": {
          "200": {
            "content": {
              "application/json": {
                "schema": {
                  "$ref": "#/components/schemas/Result3"
                },
                "example": {
                  "txId": "503bfb16230888af4924aa8f8250d7d348b862e267d75d3147f1998050b6da69",
                  "fromGroup": 2,
                  "toGroup": 1
                }
              }
            }
          },
          "400": {
            "description": "BadRequest",
            "content": {
              "application/json": {
                "schema": {
                  "$ref": "#/components/schemas/BadRequest"
                },
                "example": {
                  "detail": "Something bad in the request"
                }
              }
            }
          },
          "500": {
            "description": "InternalServerError",
            "content": {
              "application/json": {
                "schema": {
                  "$ref": "#/components/schemas/InternalServerError"
                },
                "example": {
                  "detail": "Ouch"
                }
              }
            }
          },
          "404": {
            "description": "NotFound",
            "content": {
              "application/json": {
                "schema": {
                  "$ref": "#/components/schemas/NotFound"
                },
                "example": {
                  "resource": "wallet-name",
                  "detail": "wallet-name not found"
                }
              }
            }
          },
          "503": {
            "description": "ServiceUnavailable",
            "content": {
              "application/json": {
                "schema": {
                  "$ref": "#/components/schemas/ServiceUnavailable"
                },
                "example": {
                  "detail": "Self clique unsynced"
                }
              }
            }
          },
          "401": {
            "description": "Unauthorized",
            "content": {
              "application/json": {
                "schema": {
                  "$ref": "#/components/schemas/Unauthorized"
                },
                "example": {
                  "detail": "You shall not pass"
                }
              }
            }
          }
        }
      }
    },
    "/wallets/{wallet_name}/sweep-active-address": {
      "post": {
        "tags": [
          "Wallets"
        ],
        "summary": "Transfer all unlocked ALPH from the active address to another address",
        "operationId": "postWalletsWallet_nameSweep-active-address",
        "parameters": [
          {
            "name": "wallet_name",
            "in": "path",
            "required": true,
            "schema": {
              "type": "string"
            }
          }
        ],
        "requestBody": {
          "content": {
            "application/json": {
              "schema": {
                "$ref": "#/components/schemas/Sweep"
              },
              "examples": {
                "Example0": {
                  "summary": "Default",
                  "value": {
                    "toAddress": "1AujpupFP4KWeZvqA7itsHY9cLJmx4qTzojVZrg8W9y"
                  }
                },
                "Example1": {
                  "summary": "More settings",
                  "value": {
                    "toAddress": "1AujpupFP4KWeZvqA7itsHY9cLJmx4qTzojVZrg8W9y",
                    "lockTime": 1611041396892,
                    "gas": 20000,
                    "gasPrice": "100000000000",
                    "utxosLimit": 512
                  }
                }
              }
            }
          },
          "required": true
        },
        "responses": {
          "200": {
            "content": {
              "application/json": {
                "schema": {
                  "$ref": "#/components/schemas/Results"
                },
                "example": {
                  "results": [
                    {
                      "txId": "503bfb16230888af4924aa8f8250d7d348b862e267d75d3147f1998050b6da69",
                      "fromGroup": 2,
                      "toGroup": 1
                    }
                  ]
                }
              }
            }
          },
          "400": {
            "description": "BadRequest",
            "content": {
              "application/json": {
                "schema": {
                  "$ref": "#/components/schemas/BadRequest"
                },
                "example": {
                  "detail": "Something bad in the request"
                }
              }
            }
          },
          "500": {
            "description": "InternalServerError",
            "content": {
              "application/json": {
                "schema": {
                  "$ref": "#/components/schemas/InternalServerError"
                },
                "example": {
                  "detail": "Ouch"
                }
              }
            }
          },
          "404": {
            "description": "NotFound",
            "content": {
              "application/json": {
                "schema": {
                  "$ref": "#/components/schemas/NotFound"
                },
                "example": {
                  "resource": "wallet-name",
                  "detail": "wallet-name not found"
                }
              }
            }
          },
          "503": {
            "description": "ServiceUnavailable",
            "content": {
              "application/json": {
                "schema": {
                  "$ref": "#/components/schemas/ServiceUnavailable"
                },
                "example": {
                  "detail": "Self clique unsynced"
                }
              }
            }
          },
          "401": {
            "description": "Unauthorized",
            "content": {
              "application/json": {
                "schema": {
                  "$ref": "#/components/schemas/Unauthorized"
                },
                "example": {
                  "detail": "You shall not pass"
                }
              }
            }
          }
        }
      }
    },
    "/wallets/{wallet_name}/sweep-all-addresses": {
      "post": {
        "tags": [
          "Wallets"
        ],
        "summary": "Transfer unlocked ALPH from all addresses (including all mining addresses if applicable) to another address",
        "operationId": "postWalletsWallet_nameSweep-all-addresses",
        "parameters": [
          {
            "name": "wallet_name",
            "in": "path",
            "required": true,
            "schema": {
              "type": "string"
            }
          }
        ],
        "requestBody": {
          "content": {
            "application/json": {
              "schema": {
                "$ref": "#/components/schemas/Sweep"
              },
              "examples": {
                "Example0": {
                  "summary": "Default",
                  "value": {
                    "toAddress": "1AujpupFP4KWeZvqA7itsHY9cLJmx4qTzojVZrg8W9y"
                  }
                },
                "Example1": {
                  "summary": "More settings",
                  "value": {
                    "toAddress": "1AujpupFP4KWeZvqA7itsHY9cLJmx4qTzojVZrg8W9y",
                    "lockTime": 1611041396892,
                    "gas": 20000,
                    "gasPrice": "100000000000",
                    "utxosLimit": 512
                  }
                }
              }
            }
          },
          "required": true
        },
        "responses": {
          "200": {
            "content": {
              "application/json": {
                "schema": {
                  "$ref": "#/components/schemas/Results"
                },
                "example": {
                  "results": [
                    {
                      "txId": "503bfb16230888af4924aa8f8250d7d348b862e267d75d3147f1998050b6da69",
                      "fromGroup": 2,
                      "toGroup": 1
                    }
                  ]
                }
              }
            }
          },
          "400": {
            "description": "BadRequest",
            "content": {
              "application/json": {
                "schema": {
                  "$ref": "#/components/schemas/BadRequest"
                },
                "example": {
                  "detail": "Something bad in the request"
                }
              }
            }
          },
          "500": {
            "description": "InternalServerError",
            "content": {
              "application/json": {
                "schema": {
                  "$ref": "#/components/schemas/InternalServerError"
                },
                "example": {
                  "detail": "Ouch"
                }
              }
            }
          },
          "404": {
            "description": "NotFound",
            "content": {
              "application/json": {
                "schema": {
                  "$ref": "#/components/schemas/NotFound"
                },
                "example": {
                  "resource": "wallet-name",
                  "detail": "wallet-name not found"
                }
              }
            }
          },
          "503": {
            "description": "ServiceUnavailable",
            "content": {
              "application/json": {
                "schema": {
                  "$ref": "#/components/schemas/ServiceUnavailable"
                },
                "example": {
                  "detail": "Self clique unsynced"
                }
              }
            }
          },
          "401": {
            "description": "Unauthorized",
            "content": {
              "application/json": {
                "schema": {
                  "$ref": "#/components/schemas/Unauthorized"
                },
                "example": {
                  "detail": "You shall not pass"
                }
              }
            }
          }
        }
      }
    },
    "/wallets/{wallet_name}/sign": {
      "post": {
        "tags": [
          "Wallets"
        ],
        "summary": "Sign the given data and return back the signature",
        "operationId": "postWalletsWallet_nameSign",
        "parameters": [
          {
            "name": "wallet_name",
            "in": "path",
            "required": true,
            "schema": {
              "type": "string"
            }
          }
        ],
        "requestBody": {
          "content": {
            "application/json": {
              "schema": {
                "$ref": "#/components/schemas/Sign"
              },
              "example": {
                "data": "0ecd20654c2e2be708495853e8da35c664247040c00bd10b9b13"
              }
            }
          },
          "required": true
        },
        "responses": {
          "200": {
            "content": {
              "application/json": {
                "schema": {
                  "$ref": "#/components/schemas/Result4"
                },
                "example": {
                  "signature": "9e1a35b2931bd04e6780d01c36e3e5337941aa80f173cfe4f4e249c44ab135272b834c1a639db9c89d673a8a30524042b0469672ca845458a5a0cf2cad53221b"
                }
              }
            }
          },
          "400": {
            "description": "BadRequest",
            "content": {
              "application/json": {
                "schema": {
                  "$ref": "#/components/schemas/BadRequest"
                },
                "example": {
                  "detail": "Something bad in the request"
                }
              }
            }
          },
          "500": {
            "description": "InternalServerError",
            "content": {
              "application/json": {
                "schema": {
                  "$ref": "#/components/schemas/InternalServerError"
                },
                "example": {
                  "detail": "Ouch"
                }
              }
            }
          },
          "404": {
            "description": "NotFound",
            "content": {
              "application/json": {
                "schema": {
                  "$ref": "#/components/schemas/NotFound"
                },
                "example": {
                  "resource": "wallet-name",
                  "detail": "wallet-name not found"
                }
              }
            }
          },
          "503": {
            "description": "ServiceUnavailable",
            "content": {
              "application/json": {
                "schema": {
                  "$ref": "#/components/schemas/ServiceUnavailable"
                },
                "example": {
                  "detail": "Self clique unsynced"
                }
              }
            }
          },
          "401": {
            "description": "Unauthorized",
            "content": {
              "application/json": {
                "schema": {
                  "$ref": "#/components/schemas/Unauthorized"
                },
                "example": {
                  "detail": "You shall not pass"
                }
              }
            }
          }
        }
      }
    },
    "/wallets/{wallet_name}/addresses": {
      "get": {
        "tags": [
          "Wallets"
        ],
        "summary": "List all your wallet's addresses",
        "operationId": "getWalletsWallet_nameAddresses",
        "parameters": [
          {
            "name": "wallet_name",
            "in": "path",
            "required": true,
            "schema": {
              "type": "string"
            }
          }
        ],
        "responses": {
          "200": {
            "content": {
              "application/json": {
                "schema": {
                  "$ref": "#/components/schemas/Addresses"
                },
                "example": {
                  "activeAddress": "1AujpupFP4KWeZvqA7itsHY9cLJmx4qTzojVZrg8W9y",
                  "addresses": [
                    {
                      "address": "1AujpupFP4KWeZvqA7itsHY9cLJmx4qTzojVZrg8W9y",
                      "publicKey": "d1b70d2226308b46da297486adb6b4f1a8c1842cb159ac5ec04f384fe2d6f5da28",
                      "group": 0,
                      "path": "m/44'/1234'/O'/O/O"
                    }
                  ]
                }
              }
            }
          },
          "400": {
            "description": "BadRequest",
            "content": {
              "application/json": {
                "schema": {
                  "$ref": "#/components/schemas/BadRequest"
                },
                "example": {
                  "detail": "Something bad in the request"
                }
              }
            }
          },
          "500": {
            "description": "InternalServerError",
            "content": {
              "application/json": {
                "schema": {
                  "$ref": "#/components/schemas/InternalServerError"
                },
                "example": {
                  "detail": "Ouch"
                }
              }
            }
          },
          "404": {
            "description": "NotFound",
            "content": {
              "application/json": {
                "schema": {
                  "$ref": "#/components/schemas/NotFound"
                },
                "example": {
                  "resource": "wallet-name",
                  "detail": "wallet-name not found"
                }
              }
            }
          },
          "503": {
            "description": "ServiceUnavailable",
            "content": {
              "application/json": {
                "schema": {
                  "$ref": "#/components/schemas/ServiceUnavailable"
                },
                "example": {
                  "detail": "Self clique unsynced"
                }
              }
            }
          },
          "401": {
            "description": "Unauthorized",
            "content": {
              "application/json": {
                "schema": {
                  "$ref": "#/components/schemas/Unauthorized"
                },
                "example": {
                  "detail": "You shall not pass"
                }
              }
            }
          }
        }
      }
    },
    "/wallets/{wallet_name}/addresses/{address}": {
      "get": {
        "tags": [
          "Wallets"
        ],
        "summary": "Get address' info",
        "operationId": "getWalletsWallet_nameAddressesAddress",
        "parameters": [
          {
            "name": "wallet_name",
            "in": "path",
            "required": true,
            "schema": {
              "type": "string"
            }
          },
          {
            "name": "address",
            "in": "path",
            "required": true,
            "schema": {
              "type": "string"
            }
          }
        ],
        "responses": {
          "200": {
            "content": {
              "application/json": {
                "schema": {
                  "$ref": "#/components/schemas/AddressInfo"
                },
                "example": {
                  "address": "1AujpupFP4KWeZvqA7itsHY9cLJmx4qTzojVZrg8W9y",
                  "publicKey": "d1b70d2226308b46da297486adb6b4f1a8c1842cb159ac5ec04f384fe2d6f5da28",
                  "group": 0,
                  "path": "m/44'/1234'/O'/O/O"
                }
              }
            }
          },
          "400": {
            "description": "BadRequest",
            "content": {
              "application/json": {
                "schema": {
                  "$ref": "#/components/schemas/BadRequest"
                },
                "example": {
                  "detail": "Something bad in the request"
                }
              }
            }
          },
          "500": {
            "description": "InternalServerError",
            "content": {
              "application/json": {
                "schema": {
                  "$ref": "#/components/schemas/InternalServerError"
                },
                "example": {
                  "detail": "Ouch"
                }
              }
            }
          },
          "404": {
            "description": "NotFound",
            "content": {
              "application/json": {
                "schema": {
                  "$ref": "#/components/schemas/NotFound"
                },
                "example": {
                  "resource": "wallet-name",
                  "detail": "wallet-name not found"
                }
              }
            }
          },
          "503": {
            "description": "ServiceUnavailable",
            "content": {
              "application/json": {
                "schema": {
                  "$ref": "#/components/schemas/ServiceUnavailable"
                },
                "example": {
                  "detail": "Self clique unsynced"
                }
              }
            }
          },
          "401": {
            "description": "Unauthorized",
            "content": {
              "application/json": {
                "schema": {
                  "$ref": "#/components/schemas/Unauthorized"
                },
                "example": {
                  "detail": "You shall not pass"
                }
              }
            }
          }
        }
      }
    },
    "/wallets/{wallet_name}/miner-addresses": {
      "get": {
        "tags": [
          "Miners"
        ],
        "summary": "List all miner addresses per group",
        "description": "This endpoint can only be called if the wallet was created with the `isMiner = true` flag",
        "operationId": "getWalletsWallet_nameMiner-addresses",
        "parameters": [
          {
            "name": "wallet_name",
            "in": "path",
            "required": true,
            "schema": {
              "type": "string"
            }
          }
        ],
        "responses": {
          "200": {
            "content": {
              "application/json": {
                "schema": {
                  "type": "array",
                  "items": {
                    "$ref": "#/components/schemas/MinerAddressesInfo"
                  }
                },
                "example": [
                  {
                    "addresses": [
                      {
                        "address": "1AujpupFP4KWeZvqA7itsHY9cLJmx4qTzojVZrg8W9y",
                        "publicKey": "d1b70d2226308b46da297486adb6b4f1a8c1842cb159ac5ec04f384fe2d6f5da28",
                        "group": 0,
                        "path": "m/44'/1234'/O'/O/O"
                      }
                    ]
                  }
                ]
              }
            }
          },
          "400": {
            "description": "BadRequest",
            "content": {
              "application/json": {
                "schema": {
                  "$ref": "#/components/schemas/BadRequest"
                },
                "example": {
                  "detail": "Something bad in the request"
                }
              }
            }
          },
          "500": {
            "description": "InternalServerError",
            "content": {
              "application/json": {
                "schema": {
                  "$ref": "#/components/schemas/InternalServerError"
                },
                "example": {
                  "detail": "Ouch"
                }
              }
            }
          },
          "404": {
            "description": "NotFound",
            "content": {
              "application/json": {
                "schema": {
                  "$ref": "#/components/schemas/NotFound"
                },
                "example": {
                  "resource": "wallet-name",
                  "detail": "wallet-name not found"
                }
              }
            }
          },
          "503": {
            "description": "ServiceUnavailable",
            "content": {
              "application/json": {
                "schema": {
                  "$ref": "#/components/schemas/ServiceUnavailable"
                },
                "example": {
                  "detail": "Self clique unsynced"
                }
              }
            }
          },
          "401": {
            "description": "Unauthorized",
            "content": {
              "application/json": {
                "schema": {
                  "$ref": "#/components/schemas/Unauthorized"
                },
                "example": {
                  "detail": "You shall not pass"
                }
              }
            }
          }
        }
      }
    },
    "/wallets/{wallet_name}/derive-next-address": {
      "post": {
        "tags": [
          "Wallets"
        ],
        "summary": "Derive your next address",
        "description": "Cannot be called from a miner wallet",
        "operationId": "postWalletsWallet_nameDerive-next-address",
        "parameters": [
          {
            "name": "wallet_name",
            "in": "path",
            "required": true,
            "schema": {
              "type": "string"
            }
          },
          {
            "name": "group",
            "in": "query",
            "required": false,
            "schema": {
              "type": "integer"
            }
          }
        ],
        "responses": {
          "200": {
            "content": {
              "application/json": {
                "schema": {
                  "$ref": "#/components/schemas/AddressInfo"
                },
                "example": {
                  "address": "1AujpupFP4KWeZvqA7itsHY9cLJmx4qTzojVZrg8W9y",
                  "publicKey": "d1b70d2226308b46da297486adb6b4f1a8c1842cb159ac5ec04f384fe2d6f5da28",
                  "group": 0,
                  "path": "m/44'/1234'/O'/O/O"
                }
              }
            }
          },
          "400": {
            "description": "BadRequest",
            "content": {
              "application/json": {
                "schema": {
                  "$ref": "#/components/schemas/BadRequest"
                },
                "example": {
                  "detail": "Something bad in the request"
                }
              }
            }
          },
          "500": {
            "description": "InternalServerError",
            "content": {
              "application/json": {
                "schema": {
                  "$ref": "#/components/schemas/InternalServerError"
                },
                "example": {
                  "detail": "Ouch"
                }
              }
            }
          },
          "404": {
            "description": "NotFound",
            "content": {
              "application/json": {
                "schema": {
                  "$ref": "#/components/schemas/NotFound"
                },
                "example": {
                  "resource": "wallet-name",
                  "detail": "wallet-name not found"
                }
              }
            }
          },
          "503": {
            "description": "ServiceUnavailable",
            "content": {
              "application/json": {
                "schema": {
                  "$ref": "#/components/schemas/ServiceUnavailable"
                },
                "example": {
                  "detail": "Self clique unsynced"
                }
              }
            }
          },
          "401": {
            "description": "Unauthorized",
            "content": {
              "application/json": {
                "schema": {
                  "$ref": "#/components/schemas/Unauthorized"
                },
                "example": {
                  "detail": "You shall not pass"
                }
              }
            }
          }
        }
      }
    },
    "/wallets/{wallet_name}/derive-next-miner-addresses": {
      "post": {
        "tags": [
          "Miners"
        ],
        "summary": "Derive your next miner addresses for each group",
        "description": "Your wallet need to have been created with the miner flag set to true",
        "operationId": "postWalletsWallet_nameDerive-next-miner-addresses",
        "parameters": [
          {
            "name": "wallet_name",
            "in": "path",
            "required": true,
            "schema": {
              "type": "string"
            }
          }
        ],
        "responses": {
          "200": {
            "content": {
              "application/json": {
                "schema": {
                  "type": "array",
                  "items": {
                    "$ref": "#/components/schemas/AddressInfo"
                  }
                },
                "example": [
                  {
                    "address": "1AujpupFP4KWeZvqA7itsHY9cLJmx4qTzojVZrg8W9y",
                    "publicKey": "d1b70d2226308b46da297486adb6b4f1a8c1842cb159ac5ec04f384fe2d6f5da28",
                    "group": 0,
                    "path": "m/44'/1234'/O'/O/O"
                  }
                ]
              }
            }
          },
          "400": {
            "description": "BadRequest",
            "content": {
              "application/json": {
                "schema": {
                  "$ref": "#/components/schemas/BadRequest"
                },
                "example": {
                  "detail": "Something bad in the request"
                }
              }
            }
          },
          "500": {
            "description": "InternalServerError",
            "content": {
              "application/json": {
                "schema": {
                  "$ref": "#/components/schemas/InternalServerError"
                },
                "example": {
                  "detail": "Ouch"
                }
              }
            }
          },
          "404": {
            "description": "NotFound",
            "content": {
              "application/json": {
                "schema": {
                  "$ref": "#/components/schemas/NotFound"
                },
                "example": {
                  "resource": "wallet-name",
                  "detail": "wallet-name not found"
                }
              }
            }
          },
          "503": {
            "description": "ServiceUnavailable",
            "content": {
              "application/json": {
                "schema": {
                  "$ref": "#/components/schemas/ServiceUnavailable"
                },
                "example": {
                  "detail": "Self clique unsynced"
                }
              }
            }
          },
          "401": {
            "description": "Unauthorized",
            "content": {
              "application/json": {
                "schema": {
                  "$ref": "#/components/schemas/Unauthorized"
                },
                "example": {
                  "detail": "You shall not pass"
                }
              }
            }
          }
        }
      }
    },
    "/wallets/{wallet_name}/change-active-address": {
      "post": {
        "tags": [
          "Wallets"
        ],
        "summary": "Choose the active address",
        "operationId": "postWalletsWallet_nameChange-active-address",
        "parameters": [
          {
            "name": "wallet_name",
            "in": "path",
            "required": true,
            "schema": {
              "type": "string"
            }
          }
        ],
        "requestBody": {
          "content": {
            "application/json": {
              "schema": {
                "$ref": "#/components/schemas/ChangeActiveAddress"
              },
              "example": {
                "address": "1AujpupFP4KWeZvqA7itsHY9cLJmx4qTzojVZrg8W9y"
              }
            }
          },
          "required": true
        },
        "responses": {
          "200": {
            
          },
          "400": {
            "description": "BadRequest",
            "content": {
              "application/json": {
                "schema": {
                  "$ref": "#/components/schemas/BadRequest"
                },
                "example": {
                  "detail": "Something bad in the request"
                }
              }
            }
          },
          "500": {
            "description": "InternalServerError",
            "content": {
              "application/json": {
                "schema": {
                  "$ref": "#/components/schemas/InternalServerError"
                },
                "example": {
                  "detail": "Ouch"
                }
              }
            }
          },
          "404": {
            "description": "NotFound",
            "content": {
              "application/json": {
                "schema": {
                  "$ref": "#/components/schemas/NotFound"
                },
                "example": {
                  "resource": "wallet-name",
                  "detail": "wallet-name not found"
                }
              }
            }
          },
          "503": {
            "description": "ServiceUnavailable",
            "content": {
              "application/json": {
                "schema": {
                  "$ref": "#/components/schemas/ServiceUnavailable"
                },
                "example": {
                  "detail": "Self clique unsynced"
                }
              }
            }
          },
          "401": {
            "description": "Unauthorized",
            "content": {
              "application/json": {
                "schema": {
                  "$ref": "#/components/schemas/Unauthorized"
                },
                "example": {
                  "detail": "You shall not pass"
                }
              }
            }
          }
        }
      }
    },
    "/infos/node": {
      "get": {
        "tags": [
          "Infos"
        ],
        "summary": "Get info about that node",
        "operationId": "getInfosNode",
        "responses": {
          "200": {
            "content": {
              "application/json": {
                "schema": {
                  "$ref": "#/components/schemas/NodeInfo"
                },
                "example": {
                  "version": "v0.0.1",
                  "buildInfo": {
                    "releaseVersion": "1.2.3",
                    "commit": "47c01136d52cdf29062f6a3598a36ebc1e4dc57e"
                  },
                  "upnp": true,
                  "externalAddress": {
                    "addr": "1.2.3.4",
                    "port": 12344
                  }
                }
              }
            }
          },
          "400": {
            "description": "BadRequest",
            "content": {
              "application/json": {
                "schema": {
                  "$ref": "#/components/schemas/BadRequest"
                },
                "example": {
                  "detail": "Something bad in the request"
                }
              }
            }
          },
          "500": {
            "description": "InternalServerError",
            "content": {
              "application/json": {
                "schema": {
                  "$ref": "#/components/schemas/InternalServerError"
                },
                "example": {
                  "detail": "Ouch"
                }
              }
            }
          },
          "404": {
            "description": "NotFound",
            "content": {
              "application/json": {
                "schema": {
                  "$ref": "#/components/schemas/NotFound"
                },
                "example": {
                  "resource": "wallet-name",
                  "detail": "wallet-name not found"
                }
              }
            }
          },
          "503": {
            "description": "ServiceUnavailable",
            "content": {
              "application/json": {
                "schema": {
                  "$ref": "#/components/schemas/ServiceUnavailable"
                },
                "example": {
                  "detail": "Self clique unsynced"
                }
              }
            }
          },
          "401": {
            "description": "Unauthorized",
            "content": {
              "application/json": {
                "schema": {
                  "$ref": "#/components/schemas/Unauthorized"
                },
                "example": {
                  "detail": "You shall not pass"
                }
              }
            }
          }
        }
      }
    },
    "/infos/self-clique": {
      "get": {
        "tags": [
          "Infos"
        ],
        "summary": "Get info about your own clique",
        "operationId": "getInfosSelf-clique",
        "responses": {
          "200": {
            "content": {
              "application/json": {
                "schema": {
                  "$ref": "#/components/schemas/SelfClique"
                },
                "example": {
                  "cliqueId": "d1b70d2226308b46da297486adb6b4f1a8c1842cb159ac5ec04f384fe2d6f5da28",
                  "networkId": 0,
                  "numZerosAtLeastInHash": 18,
                  "nodes": [
                    {
                      "address": "1.2.3.4",
                      "restPort": 12377,
                      "wsPort": 12366,
                      "minerApiPort": 12355
                    }
                  ],
                  "selfReady": true,
                  "synced": true,
                  "groupNumPerBroker": 1,
                  "groups": 2
                }
              }
            }
          },
          "400": {
            "description": "BadRequest",
            "content": {
              "application/json": {
                "schema": {
                  "$ref": "#/components/schemas/BadRequest"
                },
                "example": {
                  "detail": "Something bad in the request"
                }
              }
            }
          },
          "500": {
            "description": "InternalServerError",
            "content": {
              "application/json": {
                "schema": {
                  "$ref": "#/components/schemas/InternalServerError"
                },
                "example": {
                  "detail": "Ouch"
                }
              }
            }
          },
          "404": {
            "description": "NotFound",
            "content": {
              "application/json": {
                "schema": {
                  "$ref": "#/components/schemas/NotFound"
                },
                "example": {
                  "resource": "wallet-name",
                  "detail": "wallet-name not found"
                }
              }
            }
          },
          "503": {
            "description": "ServiceUnavailable",
            "content": {
              "application/json": {
                "schema": {
                  "$ref": "#/components/schemas/ServiceUnavailable"
                },
                "example": {
                  "detail": "Self clique unsynced"
                }
              }
            }
          },
          "401": {
            "description": "Unauthorized",
            "content": {
              "application/json": {
                "schema": {
                  "$ref": "#/components/schemas/Unauthorized"
                },
                "example": {
                  "detail": "You shall not pass"
                }
              }
            }
          }
        }
      }
    },
    "/infos/inter-clique-peer-info": {
      "get": {
        "tags": [
          "Infos"
        ],
        "summary": "Get infos about the inter cliques",
        "operationId": "getInfosInter-clique-peer-info",
        "responses": {
          "200": {
            "content": {
              "application/json": {
                "schema": {
                  "type": "array",
                  "items": {
                    "$ref": "#/components/schemas/InterCliquePeerInfo"
                  }
                },
                "example": [
                  {
                    "cliqueId": "d1b70d2226308b46da297486adb6b4f1a8c1842cb159ac5ec04f384fe2d6f5da28",
                    "brokerId": 1,
                    "groupNumPerBroker": 1,
                    "address": {
                      "addr": "1.2.3.4",
                      "port": 12344
                    },
                    "isSynced": true,
                    "clientVersion": "v1.0.0"
                  }
                ]
              }
            }
          },
          "400": {
            "description": "BadRequest",
            "content": {
              "application/json": {
                "schema": {
                  "$ref": "#/components/schemas/BadRequest"
                },
                "example": {
                  "detail": "Something bad in the request"
                }
              }
            }
          },
          "500": {
            "description": "InternalServerError",
            "content": {
              "application/json": {
                "schema": {
                  "$ref": "#/components/schemas/InternalServerError"
                },
                "example": {
                  "detail": "Ouch"
                }
              }
            }
          },
          "404": {
            "description": "NotFound",
            "content": {
              "application/json": {
                "schema": {
                  "$ref": "#/components/schemas/NotFound"
                },
                "example": {
                  "resource": "wallet-name",
                  "detail": "wallet-name not found"
                }
              }
            }
          },
          "503": {
            "description": "ServiceUnavailable",
            "content": {
              "application/json": {
                "schema": {
                  "$ref": "#/components/schemas/ServiceUnavailable"
                },
                "example": {
                  "detail": "Self clique unsynced"
                }
              }
            }
          },
          "401": {
            "description": "Unauthorized",
            "content": {
              "application/json": {
                "schema": {
                  "$ref": "#/components/schemas/Unauthorized"
                },
                "example": {
                  "detail": "You shall not pass"
                }
              }
            }
          }
        }
      }
    },
    "/infos/discovered-neighbors": {
      "get": {
        "tags": [
          "Infos"
        ],
        "summary": "Get discovered neighbors",
        "operationId": "getInfosDiscovered-neighbors",
        "responses": {
          "200": {
            "content": {
              "application/json": {
                "schema": {
                  "type": "array",
                  "items": {
                    "$ref": "#/components/schemas/BrokerInfo"
                  }
                },
                "example": [
                  {
                    "cliqueId": "d1b70d2226308b46da297486adb6b4f1a8c1842cb159ac5ec04f384fe2d6f5da28",
                    "brokerId": 1,
                    "brokerNum": 1,
                    "address": {
                      "addr": "1.2.3.4",
                      "port": 12344
                    }
                  }
                ]
              }
            }
          },
          "400": {
            "description": "BadRequest",
            "content": {
              "application/json": {
                "schema": {
                  "$ref": "#/components/schemas/BadRequest"
                },
                "example": {
                  "detail": "Something bad in the request"
                }
              }
            }
          },
          "500": {
            "description": "InternalServerError",
            "content": {
              "application/json": {
                "schema": {
                  "$ref": "#/components/schemas/InternalServerError"
                },
                "example": {
                  "detail": "Ouch"
                }
              }
            }
          },
          "404": {
            "description": "NotFound",
            "content": {
              "application/json": {
                "schema": {
                  "$ref": "#/components/schemas/NotFound"
                },
                "example": {
                  "resource": "wallet-name",
                  "detail": "wallet-name not found"
                }
              }
            }
          },
          "503": {
            "description": "ServiceUnavailable",
            "content": {
              "application/json": {
                "schema": {
                  "$ref": "#/components/schemas/ServiceUnavailable"
                },
                "example": {
                  "detail": "Self clique unsynced"
                }
              }
            }
          },
          "401": {
            "description": "Unauthorized",
            "content": {
              "application/json": {
                "schema": {
                  "$ref": "#/components/schemas/Unauthorized"
                },
                "example": {
                  "detail": "You shall not pass"
                }
              }
            }
          }
        }
      }
    },
    "/infos/misbehaviors": {
      "get": {
        "tags": [
          "Infos"
        ],
        "summary": "Get the misbehaviors of peers",
        "operationId": "getInfosMisbehaviors",
        "responses": {
          "200": {
            "content": {
              "application/json": {
                "schema": {
                  "type": "array",
                  "items": {
                    "$ref": "#/components/schemas/PeerMisbehavior"
                  }
                },
                "example": [
                  {
                    "peer": "1.2.3.4",
                    "status": {
                      "type": "penalty",
                      "value": 42
                    }
                  }
                ]
              }
            }
          },
          "400": {
            "description": "BadRequest",
            "content": {
              "application/json": {
                "schema": {
                  "$ref": "#/components/schemas/BadRequest"
                },
                "example": {
                  "detail": "Something bad in the request"
                }
              }
            }
          },
          "500": {
            "description": "InternalServerError",
            "content": {
              "application/json": {
                "schema": {
                  "$ref": "#/components/schemas/InternalServerError"
                },
                "example": {
                  "detail": "Ouch"
                }
              }
            }
          },
          "404": {
            "description": "NotFound",
            "content": {
              "application/json": {
                "schema": {
                  "$ref": "#/components/schemas/NotFound"
                },
                "example": {
                  "resource": "wallet-name",
                  "detail": "wallet-name not found"
                }
              }
            }
          },
          "503": {
            "description": "ServiceUnavailable",
            "content": {
              "application/json": {
                "schema": {
                  "$ref": "#/components/schemas/ServiceUnavailable"
                },
                "example": {
                  "detail": "Self clique unsynced"
                }
              }
            }
          },
          "401": {
            "description": "Unauthorized",
            "content": {
              "application/json": {
                "schema": {
                  "$ref": "#/components/schemas/Unauthorized"
                },
                "example": {
                  "detail": "You shall not pass"
                }
              }
            }
          }
        }
      },
      "post": {
        "tags": [
          "Infos"
        ],
        "summary": "Ban/Unban given peers",
        "operationId": "postInfosMisbehaviors",
        "requestBody": {
          "content": {
            "application/json": {
              "schema": {
                "$ref": "#/components/schemas/MisbehaviorAction"
              },
              "examples": {
                "Example0": {
                  "summary": "Unban",
                  "value": {
                    "type": "unban",
                    "peers": [
                      "1.2.3.4"
                    ]
                  }
                },
                "Example1": {
                  "summary": "Ban",
                  "value": {
                    "type": "ban",
                    "peers": [
                      "1.2.3.4"
                    ]
                  }
                }
              }
            }
          },
          "required": true
        },
        "responses": {
          "200": {
            
          },
          "400": {
            "description": "BadRequest",
            "content": {
              "application/json": {
                "schema": {
                  "$ref": "#/components/schemas/BadRequest"
                },
                "example": {
                  "detail": "Something bad in the request"
                }
              }
            }
          },
          "500": {
            "description": "InternalServerError",
            "content": {
              "application/json": {
                "schema": {
                  "$ref": "#/components/schemas/InternalServerError"
                },
                "example": {
                  "detail": "Ouch"
                }
              }
            }
          },
          "404": {
            "description": "NotFound",
            "content": {
              "application/json": {
                "schema": {
                  "$ref": "#/components/schemas/NotFound"
                },
                "example": {
                  "resource": "wallet-name",
                  "detail": "wallet-name not found"
                }
              }
            }
          },
          "503": {
            "description": "ServiceUnavailable",
            "content": {
              "application/json": {
                "schema": {
                  "$ref": "#/components/schemas/ServiceUnavailable"
                },
                "example": {
                  "detail": "Self clique unsynced"
                }
              }
            }
          },
          "401": {
            "description": "Unauthorized",
            "content": {
              "application/json": {
                "schema": {
                  "$ref": "#/components/schemas/Unauthorized"
                },
                "example": {
                  "detail": "You shall not pass"
                }
              }
            }
          }
        }
      }
    },
    "/infos/unreachable": {
      "get": {
        "tags": [
          "Infos"
        ],
        "summary": "Get the unreachable brokers",
        "operationId": "getInfosUnreachable",
        "responses": {
          "200": {
            "content": {
              "application/json": {
                "schema": {
                  "type": "array",
                  "items": {
                    "type": "string"
                  }
                },
                "example": [
                  "1.2.3.4"
                ]
              }
            }
          },
          "400": {
            "description": "BadRequest",
            "content": {
              "application/json": {
                "schema": {
                  "$ref": "#/components/schemas/BadRequest"
                },
                "example": {
                  "detail": "Something bad in the request"
                }
              }
            }
          },
          "500": {
            "description": "InternalServerError",
            "content": {
              "application/json": {
                "schema": {
                  "$ref": "#/components/schemas/InternalServerError"
                },
                "example": {
                  "detail": "Ouch"
                }
              }
            }
          },
          "404": {
            "description": "NotFound",
            "content": {
              "application/json": {
                "schema": {
                  "$ref": "#/components/schemas/NotFound"
                },
                "example": {
                  "resource": "wallet-name",
                  "detail": "wallet-name not found"
                }
              }
            }
          },
          "503": {
            "description": "ServiceUnavailable",
            "content": {
              "application/json": {
                "schema": {
                  "$ref": "#/components/schemas/ServiceUnavailable"
                },
                "example": {
                  "detail": "Self clique unsynced"
                }
              }
            }
          },
          "401": {
            "description": "Unauthorized",
            "content": {
              "application/json": {
                "schema": {
                  "$ref": "#/components/schemas/Unauthorized"
                },
                "example": {
                  "detail": "You shall not pass"
                }
              }
            }
          }
        }
      }
    },
    "/infos/discovery": {
      "post": {
        "tags": [
          "Infos"
        ],
        "summary": "Set brokers to be unreachable/reachable",
        "operationId": "postInfosDiscovery",
        "requestBody": {
          "content": {
            "application/json": {
              "schema": {
                "$ref": "#/components/schemas/DiscoveryAction"
              },
              "examples": {
                "Example0": {
                  "summary": "Set unreachable",
                  "value": {
                    "type": "unreachable",
                    "peers": [
                      "1.2.3.4"
                    ]
                  }
                },
                "Example1": {
                  "summary": "Set reachable",
                  "value": {
                    "type": "reachable",
                    "peers": [
                      "1.2.3.4"
                    ]
                  }
                }
              }
            }
          },
          "required": true
        },
        "responses": {
          "200": {
            
          },
          "400": {
            "description": "BadRequest",
            "content": {
              "application/json": {
                "schema": {
                  "$ref": "#/components/schemas/BadRequest"
                },
                "example": {
                  "detail": "Something bad in the request"
                }
              }
            }
          },
          "500": {
            "description": "InternalServerError",
            "content": {
              "application/json": {
                "schema": {
                  "$ref": "#/components/schemas/InternalServerError"
                },
                "example": {
                  "detail": "Ouch"
                }
              }
            }
          },
          "404": {
            "description": "NotFound",
            "content": {
              "application/json": {
                "schema": {
                  "$ref": "#/components/schemas/NotFound"
                },
                "example": {
                  "resource": "wallet-name",
                  "detail": "wallet-name not found"
                }
              }
            }
          },
          "503": {
            "description": "ServiceUnavailable",
            "content": {
              "application/json": {
                "schema": {
                  "$ref": "#/components/schemas/ServiceUnavailable"
                },
                "example": {
                  "detail": "Self clique unsynced"
                }
              }
            }
          },
          "401": {
            "description": "Unauthorized",
            "content": {
              "application/json": {
                "schema": {
                  "$ref": "#/components/schemas/Unauthorized"
                },
                "example": {
                  "detail": "You shall not pass"
                }
              }
            }
          }
        }
      }
    },
    "/infos/history-hashrate": {
      "get": {
        "tags": [
          "Infos"
        ],
        "summary": "Get history average hashrate on the given time interval",
        "operationId": "getInfosHistory-hashrate",
        "parameters": [
          {
            "name": "fromTs",
            "in": "query",
            "required": true,
            "schema": {
              "type": "integer",
              "format": "int64",
              "minimum": "0"
            }
          },
          {
            "name": "toTs",
            "in": "query",
            "required": false,
            "schema": {
              "type": "integer",
              "format": "int64",
              "minimum": "0"
            }
          }
        ],
        "responses": {
          "200": {
            "content": {
              "application/json": {
                "schema": {
                  "type": "string"
                },
                "example": {
                  "hashrate": "100 MH/s"
                }
              }
            }
          },
          "400": {
            "description": "BadRequest",
            "content": {
              "application/json": {
                "schema": {
                  "$ref": "#/components/schemas/BadRequest"
                },
                "example": {
                  "detail": "Something bad in the request"
                }
              }
            }
          },
          "500": {
            "description": "InternalServerError",
            "content": {
              "application/json": {
                "schema": {
                  "$ref": "#/components/schemas/InternalServerError"
                },
                "example": {
                  "detail": "Ouch"
                }
              }
            }
          },
          "404": {
            "description": "NotFound",
            "content": {
              "application/json": {
                "schema": {
                  "$ref": "#/components/schemas/NotFound"
                },
                "example": {
                  "resource": "wallet-name",
                  "detail": "wallet-name not found"
                }
              }
            }
          },
          "503": {
            "description": "ServiceUnavailable",
            "content": {
              "application/json": {
                "schema": {
                  "$ref": "#/components/schemas/ServiceUnavailable"
                },
                "example": {
                  "detail": "Self clique unsynced"
                }
              }
            }
          },
          "401": {
            "description": "Unauthorized",
            "content": {
              "application/json": {
                "schema": {
                  "$ref": "#/components/schemas/Unauthorized"
                },
                "example": {
                  "detail": "You shall not pass"
                }
              }
            }
          }
        }
      }
    },
    "/infos/current-hashrate": {
      "get": {
        "tags": [
          "Infos"
        ],
        "summary": "Get average hashrate from `now - timespan(millis)` to `now`",
        "operationId": "getInfosCurrent-hashrate",
        "parameters": [
          {
            "name": "timespan",
            "in": "query",
            "required": false,
            "schema": {
              "type": "integer",
              "format": "int64",
              "minimum": "1"
            }
          }
        ],
        "responses": {
          "200": {
            "content": {
              "application/json": {
                "schema": {
                  "type": "string"
                },
                "example": {
                  "hashrate": "100 MH/s"
                }
              }
            }
          },
          "400": {
            "description": "BadRequest",
            "content": {
              "application/json": {
                "schema": {
                  "$ref": "#/components/schemas/BadRequest"
                },
                "example": {
                  "detail": "Something bad in the request"
                }
              }
            }
          },
          "500": {
            "description": "InternalServerError",
            "content": {
              "application/json": {
                "schema": {
                  "$ref": "#/components/schemas/InternalServerError"
                },
                "example": {
                  "detail": "Ouch"
                }
              }
            }
          },
          "404": {
            "description": "NotFound",
            "content": {
              "application/json": {
                "schema": {
                  "$ref": "#/components/schemas/NotFound"
                },
                "example": {
                  "resource": "wallet-name",
                  "detail": "wallet-name not found"
                }
              }
            }
          },
          "503": {
            "description": "ServiceUnavailable",
            "content": {
              "application/json": {
                "schema": {
                  "$ref": "#/components/schemas/ServiceUnavailable"
                },
                "example": {
                  "detail": "Self clique unsynced"
                }
              }
            }
          },
          "401": {
            "description": "Unauthorized",
            "content": {
              "application/json": {
                "schema": {
                  "$ref": "#/components/schemas/Unauthorized"
                },
                "example": {
                  "detail": "You shall not pass"
                }
              }
            }
          }
        }
      }
    },
    "/blockflow": {
      "get": {
        "tags": [
          "Blockflow"
        ],
        "summary": "List blocks on the given time interval",
        "operationId": "getBlockflow",
        "parameters": [
          {
            "name": "fromTs",
            "in": "query",
            "required": true,
            "schema": {
              "type": "integer",
              "format": "int64",
              "minimum": "0"
            }
          },
          {
            "name": "toTs",
            "in": "query",
            "required": false,
            "schema": {
              "type": "integer",
              "format": "int64",
              "minimum": "0"
            }
          }
        ],
        "responses": {
          "200": {
            "content": {
              "application/json": {
                "schema": {
                  "$ref": "#/components/schemas/FetchResponse"
                },
                "example": {
                  "blocks": [
                    [
                      {
                        "hash": "bdaf9dc514ce7d34b6474b8ca10a3dfb93ba997cb9d5ff1ea724ebe2af48abe5",
                        "timestamp": 1611041396892,
                        "chainFrom": 1,
                        "chainTo": 2,
                        "height": 42,
                        "deps": [
                          "bdaf9dc514ce7d34b6474b8ca10a3dfb93ba997cb9d5ff1ea724ebe2af48abe5",
                          "bdaf9dc514ce7d34b6474b8ca10a3dfb93ba997cb9d5ff1ea724ebe2af48abe5"
                        ],
                        "transactions": [
                          {
                            "unsigned": {
                              "hash": "798e9e137aec7c2d59d9655b4ffa640f301f628bf7c365083bb255f6aa5f89ef",
                              "version": 1,
                              "networkId": 1,
                              "gasAmount": 20000,
                              "gasPrice": "100000000000",
                              "inputs": [
                                {
                                  "type": "asset",
                                  "outputRef": {
                                    "hint": 23412,
                                    "key": "798e9e137aec7c2d59d9655b4ffa640f301f628bf7c365083bb255f6aa5f89ef"
                                  },
                                  "unlockScript": "00d1b70d2226308b46da297486adb6b4f1a8c1842cb159ac5ec04f384fe2d6f5da28"
                                }
                              ],
                              "outputs": [
                                {
                                  "type": "asset",
                                  "hint": 1,
                                  "key": "798e9e137aec7c2d59d9655b4ffa640f301f628bf7c365083bb255f6aa5f89ef",
                                  "amount": "2000000000000000000",
                                  "address": "1AujpupFP4KWeZvqA7itsHY9cLJmx4qTzojVZrg8W9y",
                                  "tokens": [
                                    {
                                      "id": "2d11fd6c12435ffb07aaed4d190a505b621b927a5f6e51b61ce0ebe186397bdd",
                                      "amount": "42000000000000000000"
                                    },
                                    {
                                      "id": "bd165d20bd063c7a023d22232a1e75bf46e904067f92b49323fe89fa0fd586bf",
                                      "amount": "1000000000000000000000"
                                    }
                                  ],
                                  "lockTime": 1611041396892,
                                  "additionalData": "798e9e137aec7c2d59d9655b4ffa640f301f628bf7c365083bb255f6aa5f89ef"
                                }
                              ]
                            },
                            "scriptExecutionOk": true,
                            "contractInputs": [
                              {
<<<<<<< HEAD
                                "hint": 23412,
                                "key": "798e9e137aec7c2d59d9655b4ffa640f301f628bf7c365083bb255f6aa5f89ef"
=======
                                "type": "AssetInput",
                                "outputRef": {
                                  "hint": 23412,
                                  "key": "798e9e137aec7c2d59d9655b4ffa640f301f628bf7c365083bb255f6aa5f89ef"
                                },
                                "unlockScript": "00d1b70d2226308b46da297486adb6b4f1a8c1842cb159ac5ec04f384fe2d6f5da28"
>>>>>>> 3871bd19
                              }
                            ],
                            "generatedOutputs": [
                              {
<<<<<<< HEAD
                                "type": "asset",
                                "hint": 1,
                                "key": "798e9e137aec7c2d59d9655b4ffa640f301f628bf7c365083bb255f6aa5f89ef",
                                "amount": "2000000000000000000",
=======
                                "type": "AssetOutput",
                                "alphAmount": "10000000000000000000",
>>>>>>> 3871bd19
                                "address": "1AujpupFP4KWeZvqA7itsHY9cLJmx4qTzojVZrg8W9y",
                                "tokens": [
                                  {
                                    "id": "2d11fd6c12435ffb07aaed4d190a505b621b927a5f6e51b61ce0ebe186397bdd",
                                    "amount": "42000000000000000000"
                                  },
                                  {
                                    "id": "bd165d20bd063c7a023d22232a1e75bf46e904067f92b49323fe89fa0fd586bf",
                                    "amount": "1000000000000000000000"
                                  }
                                ],
                                "lockTime": 1611041396892,
                                "additionalData": "798e9e137aec7c2d59d9655b4ffa640f301f628bf7c365083bb255f6aa5f89ef"
                              },
                              {
                                "type": "contract",
                                "hint": 1,
                                "key": "798e9e137aec7c2d59d9655b4ffa640f301f628bf7c365083bb255f6aa5f89ef",
                                "amount": "2000000000000000000",
                                "address": "uomjgUz6D4tLejTkQtbNJMY8apAjTm1bgQf7em1wDV7S",
                                "tokens": [
                                  {
                                    "id": "2d11fd6c12435ffb07aaed4d190a505b621b927a5f6e51b61ce0ebe186397bdd",
                                    "amount": "42000000000000000000"
                                  },
                                  {
                                    "id": "bd165d20bd063c7a023d22232a1e75bf46e904067f92b49323fe89fa0fd586bf",
                                    "amount": "1000000000000000000000"
                                  }
                                ]
                              }
                            ],
                            "inputSignatures": [
                              "9e1a35b2931bd04e6780d01c36e3e5337941aa80f173cfe4f4e249c44ab135272b834c1a639db9c89d673a8a30524042b0469672ca845458a5a0cf2cad53221b"
                            ],
                            "scriptSignatures": [
                              "9e1a35b2931bd04e6780d01c36e3e5337941aa80f173cfe4f4e249c44ab135272b834c1a639db9c89d673a8a30524042b0469672ca845458a5a0cf2cad53221b"
                            ]
                          }
                        ],
                        "nonce": "798e9e137aec7c2d59d9655b4ffa640f301f628bf7c365083bb255f6aa5f89ef",
                        "version": 1,
                        "depStateHash": "798e9e137aec7c2d59d9655b4ffa640f301f628bf7c365083bb255f6aa5f89ef",
                        "txsHash": "798e9e137aec7c2d59d9655b4ffa640f301f628bf7c365083bb255f6aa5f89ef",
                        "target": "798e9e137aec7c2d59d9655b4ffa640f301f628bf7c365083bb255f6aa5f89ef"
                      }
                    ]
                  ]
                }
              }
            }
          },
          "400": {
            "description": "BadRequest",
            "content": {
              "application/json": {
                "schema": {
                  "$ref": "#/components/schemas/BadRequest"
                },
                "example": {
                  "detail": "Something bad in the request"
                }
              }
            }
          },
          "500": {
            "description": "InternalServerError",
            "content": {
              "application/json": {
                "schema": {
                  "$ref": "#/components/schemas/InternalServerError"
                },
                "example": {
                  "detail": "Ouch"
                }
              }
            }
          },
          "404": {
            "description": "NotFound",
            "content": {
              "application/json": {
                "schema": {
                  "$ref": "#/components/schemas/NotFound"
                },
                "example": {
                  "resource": "wallet-name",
                  "detail": "wallet-name not found"
                }
              }
            }
          },
          "503": {
            "description": "ServiceUnavailable",
            "content": {
              "application/json": {
                "schema": {
                  "$ref": "#/components/schemas/ServiceUnavailable"
                },
                "example": {
                  "detail": "Self clique unsynced"
                }
              }
            }
          },
          "401": {
            "description": "Unauthorized",
            "content": {
              "application/json": {
                "schema": {
                  "$ref": "#/components/schemas/Unauthorized"
                },
                "example": {
                  "detail": "You shall not pass"
                }
              }
            }
          }
        }
      }
    },
    "/blockflow/blocks/{block_hash}": {
      "get": {
        "tags": [
          "Blockflow"
        ],
        "summary": "Get a block with hash",
        "operationId": "getBlockflowBlocksBlock_hash",
        "parameters": [
          {
            "name": "block_hash",
            "in": "path",
            "required": true,
            "schema": {
              "type": "string"
            }
          }
        ],
        "responses": {
          "200": {
            "content": {
              "application/json": {
                "schema": {
                  "$ref": "#/components/schemas/BlockEntry"
                },
                "example": {
                  "hash": "bdaf9dc514ce7d34b6474b8ca10a3dfb93ba997cb9d5ff1ea724ebe2af48abe5",
                  "timestamp": 1611041396892,
                  "chainFrom": 1,
                  "chainTo": 2,
                  "height": 42,
                  "deps": [
                    "bdaf9dc514ce7d34b6474b8ca10a3dfb93ba997cb9d5ff1ea724ebe2af48abe5",
                    "bdaf9dc514ce7d34b6474b8ca10a3dfb93ba997cb9d5ff1ea724ebe2af48abe5"
                  ],
                  "transactions": [
                    {
                      "unsigned": {
                        "hash": "798e9e137aec7c2d59d9655b4ffa640f301f628bf7c365083bb255f6aa5f89ef",
                        "version": 1,
                        "networkId": 1,
                        "gasAmount": 20000,
                        "gasPrice": "100000000000",
                        "inputs": [
                          {
                            "type": "asset",
                            "outputRef": {
                              "hint": 23412,
                              "key": "798e9e137aec7c2d59d9655b4ffa640f301f628bf7c365083bb255f6aa5f89ef"
                            },
                            "unlockScript": "00d1b70d2226308b46da297486adb6b4f1a8c1842cb159ac5ec04f384fe2d6f5da28"
                          }
                        ],
                        "outputs": [
                          {
                            "type": "asset",
                            "hint": 1,
                            "key": "798e9e137aec7c2d59d9655b4ffa640f301f628bf7c365083bb255f6aa5f89ef",
                            "amount": "2000000000000000000",
                            "address": "1AujpupFP4KWeZvqA7itsHY9cLJmx4qTzojVZrg8W9y",
                            "tokens": [
                              {
                                "id": "2d11fd6c12435ffb07aaed4d190a505b621b927a5f6e51b61ce0ebe186397bdd",
                                "amount": "42000000000000000000"
                              },
                              {
                                "id": "bd165d20bd063c7a023d22232a1e75bf46e904067f92b49323fe89fa0fd586bf",
                                "amount": "1000000000000000000000"
                              }
                            ],
                            "lockTime": 1611041396892,
                            "additionalData": "798e9e137aec7c2d59d9655b4ffa640f301f628bf7c365083bb255f6aa5f89ef"
                          }
                        ]
                      },
                      "scriptExecutionOk": true,
                      "contractInputs": [
                        {
<<<<<<< HEAD
                          "hint": 23412,
                          "key": "798e9e137aec7c2d59d9655b4ffa640f301f628bf7c365083bb255f6aa5f89ef"
=======
                          "type": "AssetInput",
                          "outputRef": {
                            "hint": 23412,
                            "key": "798e9e137aec7c2d59d9655b4ffa640f301f628bf7c365083bb255f6aa5f89ef"
                          },
                          "unlockScript": "00d1b70d2226308b46da297486adb6b4f1a8c1842cb159ac5ec04f384fe2d6f5da28"
>>>>>>> 3871bd19
                        }
                      ],
                      "generatedOutputs": [
                        {
<<<<<<< HEAD
                          "type": "asset",
                          "hint": 1,
                          "key": "798e9e137aec7c2d59d9655b4ffa640f301f628bf7c365083bb255f6aa5f89ef",
                          "amount": "2000000000000000000",
=======
                          "type": "AssetOutput",
                          "alphAmount": "10000000000000000000",
>>>>>>> 3871bd19
                          "address": "1AujpupFP4KWeZvqA7itsHY9cLJmx4qTzojVZrg8W9y",
                          "tokens": [
                            {
                              "id": "2d11fd6c12435ffb07aaed4d190a505b621b927a5f6e51b61ce0ebe186397bdd",
                              "amount": "42000000000000000000"
                            },
                            {
                              "id": "bd165d20bd063c7a023d22232a1e75bf46e904067f92b49323fe89fa0fd586bf",
                              "amount": "1000000000000000000000"
                            }
                          ],
                          "lockTime": 1611041396892,
                          "additionalData": "798e9e137aec7c2d59d9655b4ffa640f301f628bf7c365083bb255f6aa5f89ef"
                        },
                        {
                          "type": "contract",
                          "hint": 1,
                          "key": "798e9e137aec7c2d59d9655b4ffa640f301f628bf7c365083bb255f6aa5f89ef",
                          "amount": "2000000000000000000",
                          "address": "uomjgUz6D4tLejTkQtbNJMY8apAjTm1bgQf7em1wDV7S",
                          "tokens": [
                            {
                              "id": "2d11fd6c12435ffb07aaed4d190a505b621b927a5f6e51b61ce0ebe186397bdd",
                              "amount": "42000000000000000000"
                            },
                            {
                              "id": "bd165d20bd063c7a023d22232a1e75bf46e904067f92b49323fe89fa0fd586bf",
                              "amount": "1000000000000000000000"
                            }
                          ]
                        }
                      ],
                      "inputSignatures": [
                        "9e1a35b2931bd04e6780d01c36e3e5337941aa80f173cfe4f4e249c44ab135272b834c1a639db9c89d673a8a30524042b0469672ca845458a5a0cf2cad53221b"
                      ],
                      "scriptSignatures": [
                        "9e1a35b2931bd04e6780d01c36e3e5337941aa80f173cfe4f4e249c44ab135272b834c1a639db9c89d673a8a30524042b0469672ca845458a5a0cf2cad53221b"
                      ]
                    }
                  ],
                  "nonce": "798e9e137aec7c2d59d9655b4ffa640f301f628bf7c365083bb255f6aa5f89ef",
                  "version": 1,
                  "depStateHash": "798e9e137aec7c2d59d9655b4ffa640f301f628bf7c365083bb255f6aa5f89ef",
                  "txsHash": "798e9e137aec7c2d59d9655b4ffa640f301f628bf7c365083bb255f6aa5f89ef",
                  "target": "798e9e137aec7c2d59d9655b4ffa640f301f628bf7c365083bb255f6aa5f89ef"
                }
              }
            }
          },
          "400": {
            "description": "BadRequest",
            "content": {
              "application/json": {
                "schema": {
                  "$ref": "#/components/schemas/BadRequest"
                },
                "example": {
                  "detail": "Something bad in the request"
                }
              }
            }
          },
          "500": {
            "description": "InternalServerError",
            "content": {
              "application/json": {
                "schema": {
                  "$ref": "#/components/schemas/InternalServerError"
                },
                "example": {
                  "detail": "Ouch"
                }
              }
            }
          },
          "404": {
            "description": "NotFound",
            "content": {
              "application/json": {
                "schema": {
                  "$ref": "#/components/schemas/NotFound"
                },
                "example": {
                  "resource": "wallet-name",
                  "detail": "wallet-name not found"
                }
              }
            }
          },
          "503": {
            "description": "ServiceUnavailable",
            "content": {
              "application/json": {
                "schema": {
                  "$ref": "#/components/schemas/ServiceUnavailable"
                },
                "example": {
                  "detail": "Self clique unsynced"
                }
              }
            }
          },
          "401": {
            "description": "Unauthorized",
            "content": {
              "application/json": {
                "schema": {
                  "$ref": "#/components/schemas/Unauthorized"
                },
                "example": {
                  "detail": "You shall not pass"
                }
              }
            }
          }
        }
      }
    },
    "/blockflow/is-block-in-main-chain": {
      "get": {
        "tags": [
          "Blockflow"
        ],
        "summary": "Check if the block is in main chain",
        "operationId": "getBlockflowIs-block-in-main-chain",
        "parameters": [
          {
            "name": "blockHash",
            "in": "query",
            "required": true,
            "schema": {
              "type": "string"
            }
          }
        ],
        "responses": {
          "200": {
            "content": {
              "application/json": {
                "schema": {
                  "type": "boolean"
                },
                "example": true
              }
            }
          },
          "400": {
            "description": "BadRequest",
            "content": {
              "application/json": {
                "schema": {
                  "$ref": "#/components/schemas/BadRequest"
                },
                "example": {
                  "detail": "Something bad in the request"
                }
              }
            }
          },
          "500": {
            "description": "InternalServerError",
            "content": {
              "application/json": {
                "schema": {
                  "$ref": "#/components/schemas/InternalServerError"
                },
                "example": {
                  "detail": "Ouch"
                }
              }
            }
          },
          "404": {
            "description": "NotFound",
            "content": {
              "application/json": {
                "schema": {
                  "$ref": "#/components/schemas/NotFound"
                },
                "example": {
                  "resource": "wallet-name",
                  "detail": "wallet-name not found"
                }
              }
            }
          },
          "503": {
            "description": "ServiceUnavailable",
            "content": {
              "application/json": {
                "schema": {
                  "$ref": "#/components/schemas/ServiceUnavailable"
                },
                "example": {
                  "detail": "Self clique unsynced"
                }
              }
            }
          },
          "401": {
            "description": "Unauthorized",
            "content": {
              "application/json": {
                "schema": {
                  "$ref": "#/components/schemas/Unauthorized"
                },
                "example": {
                  "detail": "You shall not pass"
                }
              }
            }
          }
        }
      }
    },
    "/addresses/{address}/balance": {
      "get": {
        "tags": [
          "Addresses"
        ],
        "summary": "Get the balance of an address",
        "operationId": "getAddressesAddressBalance",
        "parameters": [
          {
            "name": "address",
            "in": "path",
            "required": true,
            "schema": {
              "type": "string"
            }
          },
          {
            "name": "utxosLimit",
            "in": "query",
            "required": false,
            "schema": {
              "type": "integer"
            }
          }
        ],
        "responses": {
          "200": {
            "description": "Format 1: `1000000000000000000`\n\nFormat 2: `x.y ALPH`, where `1 ALPH = 1000000000000000000`",
            "content": {
              "application/json": {
                "schema": {
                  "$ref": "#/components/schemas/Balance"
                },
                "examples": {
                  "Example0": {
                    "summary": "Default",
                    "value": {
                      "balance": "10000000000000000000",
                      "balanceHint": "10 ALPH",
                      "lockedBalance": "5000000000000000000",
                      "lockedBalanceHint": "5 ALPH",
                      "utxoNum": 3
                    }
                  },
                  "Example1": {
                    "summary": "More settings",
                    "value": {
                      "balance": "10000000000000000000",
                      "balanceHint": "10 ALPH",
                      "lockedBalance": "5000000000000000000",
                      "lockedBalanceHint": "5 ALPH",
                      "utxoNum": 3,
                      "warning": "Result might not include all utxos and is maybe unprecise"
                    }
                  }
                }
              }
            }
          },
          "400": {
            "description": "BadRequest",
            "content": {
              "application/json": {
                "schema": {
                  "$ref": "#/components/schemas/BadRequest"
                },
                "example": {
                  "detail": "Something bad in the request"
                }
              }
            }
          },
          "500": {
            "description": "InternalServerError",
            "content": {
              "application/json": {
                "schema": {
                  "$ref": "#/components/schemas/InternalServerError"
                },
                "example": {
                  "detail": "Ouch"
                }
              }
            }
          },
          "404": {
            "description": "NotFound",
            "content": {
              "application/json": {
                "schema": {
                  "$ref": "#/components/schemas/NotFound"
                },
                "example": {
                  "resource": "wallet-name",
                  "detail": "wallet-name not found"
                }
              }
            }
          },
          "503": {
            "description": "ServiceUnavailable",
            "content": {
              "application/json": {
                "schema": {
                  "$ref": "#/components/schemas/ServiceUnavailable"
                },
                "example": {
                  "detail": "Self clique unsynced"
                }
              }
            }
          },
          "401": {
            "description": "Unauthorized",
            "content": {
              "application/json": {
                "schema": {
                  "$ref": "#/components/schemas/Unauthorized"
                },
                "example": {
                  "detail": "You shall not pass"
                }
              }
            }
          }
        }
      }
    },
    "/addresses/{address}/utxos": {
      "get": {
        "tags": [
          "Addresses"
        ],
        "summary": "Get the UTXOs of an address",
        "operationId": "getAddressesAddressUtxos",
        "parameters": [
          {
            "name": "address",
            "in": "path",
            "required": true,
            "schema": {
              "type": "string"
            }
          },
          {
            "name": "utxosLimit",
            "in": "query",
            "required": false,
            "schema": {
              "type": "integer"
            }
          }
        ],
        "responses": {
          "200": {
            "content": {
              "application/json": {
                "schema": {
                  "$ref": "#/components/schemas/UTXOs"
                },
                "examples": {
                  "Example0": {
                    "summary": "Default",
                    "value": {
                      "utxos": [
                        {
                          "ref": {
                            "hint": 23412,
                            "key": "798e9e137aec7c2d59d9655b4ffa640f301f628bf7c365083bb255f6aa5f89ef"
                          },
                          "amount": "10000000000000000000",
                          "tokens": [
                            {
                              "id": "2d11fd6c12435ffb07aaed4d190a505b621b927a5f6e51b61ce0ebe186397bdd",
                              "amount": "42000000000000000000"
                            },
                            {
                              "id": "bd165d20bd063c7a023d22232a1e75bf46e904067f92b49323fe89fa0fd586bf",
                              "amount": "1000000000000000000000"
                            }
                          ],
                          "lockTime": 1611041396892,
                          "additionalData": "798e9e137aec7c2d59d9655b4ffa640f301f628bf7c365083bb255f6aa5f89ef"
                        }
                      ]
                    }
                  },
                  "Example1": {
                    "summary": "More settings",
                    "value": {
                      "utxos": [
                        {
                          "ref": {
                            "hint": 23412,
                            "key": "798e9e137aec7c2d59d9655b4ffa640f301f628bf7c365083bb255f6aa5f89ef"
                          },
                          "amount": "10000000000000000000",
                          "tokens": [
                            {
                              "id": "2d11fd6c12435ffb07aaed4d190a505b621b927a5f6e51b61ce0ebe186397bdd",
                              "amount": "42000000000000000000"
                            },
                            {
                              "id": "bd165d20bd063c7a023d22232a1e75bf46e904067f92b49323fe89fa0fd586bf",
                              "amount": "1000000000000000000000"
                            }
                          ],
                          "lockTime": 1611041396892,
                          "additionalData": "798e9e137aec7c2d59d9655b4ffa640f301f628bf7c365083bb255f6aa5f89ef"
                        }
                      ],
                      "warning": "Result might not contains all utxos"
                    }
                  }
                }
              }
            }
          },
          "400": {
            "description": "BadRequest",
            "content": {
              "application/json": {
                "schema": {
                  "$ref": "#/components/schemas/BadRequest"
                },
                "example": {
                  "detail": "Something bad in the request"
                }
              }
            }
          },
          "500": {
            "description": "InternalServerError",
            "content": {
              "application/json": {
                "schema": {
                  "$ref": "#/components/schemas/InternalServerError"
                },
                "example": {
                  "detail": "Ouch"
                }
              }
            }
          },
          "404": {
            "description": "NotFound",
            "content": {
              "application/json": {
                "schema": {
                  "$ref": "#/components/schemas/NotFound"
                },
                "example": {
                  "resource": "wallet-name",
                  "detail": "wallet-name not found"
                }
              }
            }
          },
          "503": {
            "description": "ServiceUnavailable",
            "content": {
              "application/json": {
                "schema": {
                  "$ref": "#/components/schemas/ServiceUnavailable"
                },
                "example": {
                  "detail": "Self clique unsynced"
                }
              }
            }
          },
          "401": {
            "description": "Unauthorized",
            "content": {
              "application/json": {
                "schema": {
                  "$ref": "#/components/schemas/Unauthorized"
                },
                "example": {
                  "detail": "You shall not pass"
                }
              }
            }
          }
        }
      }
    },
    "/addresses/{address}/group": {
      "get": {
        "tags": [
          "Addresses"
        ],
        "summary": "Get the group of an address",
        "operationId": "getAddressesAddressGroup",
        "parameters": [
          {
            "name": "address",
            "in": "path",
            "required": true,
            "schema": {
              "type": "string"
            }
          }
        ],
        "responses": {
          "200": {
            "content": {
              "application/json": {
                "schema": {
                  "$ref": "#/components/schemas/Group"
                },
                "example": {
                  "group": 2
                }
              }
            }
          },
          "400": {
            "description": "BadRequest",
            "content": {
              "application/json": {
                "schema": {
                  "$ref": "#/components/schemas/BadRequest"
                },
                "example": {
                  "detail": "Something bad in the request"
                }
              }
            }
          },
          "500": {
            "description": "InternalServerError",
            "content": {
              "application/json": {
                "schema": {
                  "$ref": "#/components/schemas/InternalServerError"
                },
                "example": {
                  "detail": "Ouch"
                }
              }
            }
          },
          "404": {
            "description": "NotFound",
            "content": {
              "application/json": {
                "schema": {
                  "$ref": "#/components/schemas/NotFound"
                },
                "example": {
                  "resource": "wallet-name",
                  "detail": "wallet-name not found"
                }
              }
            }
          },
          "503": {
            "description": "ServiceUnavailable",
            "content": {
              "application/json": {
                "schema": {
                  "$ref": "#/components/schemas/ServiceUnavailable"
                },
                "example": {
                  "detail": "Self clique unsynced"
                }
              }
            }
          },
          "401": {
            "description": "Unauthorized",
            "content": {
              "application/json": {
                "schema": {
                  "$ref": "#/components/schemas/Unauthorized"
                },
                "example": {
                  "detail": "You shall not pass"
                }
              }
            }
          }
        }
      }
    },
    "/blockflow/hashes": {
      "get": {
        "tags": [
          "Blockflow"
        ],
        "summary": "Get all block's hashes at given height for given groups",
        "operationId": "getBlockflowHashes",
        "parameters": [
          {
            "name": "fromGroup",
            "in": "query",
            "required": true,
            "schema": {
              "type": "integer"
            }
          },
          {
            "name": "toGroup",
            "in": "query",
            "required": true,
            "schema": {
              "type": "integer"
            }
          },
          {
            "name": "height",
            "in": "query",
            "required": true,
            "schema": {
              "type": "integer"
            }
          }
        ],
        "responses": {
          "200": {
            "content": {
              "application/json": {
                "schema": {
                  "$ref": "#/components/schemas/HashesAtHeight"
                },
                "example": {
                  "headers": [
                    "bdaf9dc514ce7d34b6474b8ca10a3dfb93ba997cb9d5ff1ea724ebe2af48abe5",
                    "bdaf9dc514ce7d34b6474b8ca10a3dfb93ba997cb9d5ff1ea724ebe2af48abe5",
                    "bdaf9dc514ce7d34b6474b8ca10a3dfb93ba997cb9d5ff1ea724ebe2af48abe5"
                  ]
                }
              }
            }
          },
          "400": {
            "description": "BadRequest",
            "content": {
              "application/json": {
                "schema": {
                  "$ref": "#/components/schemas/BadRequest"
                },
                "example": {
                  "detail": "Something bad in the request"
                }
              }
            }
          },
          "500": {
            "description": "InternalServerError",
            "content": {
              "application/json": {
                "schema": {
                  "$ref": "#/components/schemas/InternalServerError"
                },
                "example": {
                  "detail": "Ouch"
                }
              }
            }
          },
          "404": {
            "description": "NotFound",
            "content": {
              "application/json": {
                "schema": {
                  "$ref": "#/components/schemas/NotFound"
                },
                "example": {
                  "resource": "wallet-name",
                  "detail": "wallet-name not found"
                }
              }
            }
          },
          "503": {
            "description": "ServiceUnavailable",
            "content": {
              "application/json": {
                "schema": {
                  "$ref": "#/components/schemas/ServiceUnavailable"
                },
                "example": {
                  "detail": "Self clique unsynced"
                }
              }
            }
          },
          "401": {
            "description": "Unauthorized",
            "content": {
              "application/json": {
                "schema": {
                  "$ref": "#/components/schemas/Unauthorized"
                },
                "example": {
                  "detail": "You shall not pass"
                }
              }
            }
          }
        }
      }
    },
    "/blockflow/chain-info": {
      "get": {
        "tags": [
          "Blockflow"
        ],
        "summary": "Get infos about the chain from the given groups",
        "operationId": "getBlockflowChain-info",
        "parameters": [
          {
            "name": "fromGroup",
            "in": "query",
            "required": true,
            "schema": {
              "type": "integer"
            }
          },
          {
            "name": "toGroup",
            "in": "query",
            "required": true,
            "schema": {
              "type": "integer"
            }
          }
        ],
        "responses": {
          "200": {
            "content": {
              "application/json": {
                "schema": {
                  "$ref": "#/components/schemas/ChainInfo"
                },
                "example": {
                  "currentHeight": 42
                }
              }
            }
          },
          "400": {
            "description": "BadRequest",
            "content": {
              "application/json": {
                "schema": {
                  "$ref": "#/components/schemas/BadRequest"
                },
                "example": {
                  "detail": "Something bad in the request"
                }
              }
            }
          },
          "500": {
            "description": "InternalServerError",
            "content": {
              "application/json": {
                "schema": {
                  "$ref": "#/components/schemas/InternalServerError"
                },
                "example": {
                  "detail": "Ouch"
                }
              }
            }
          },
          "404": {
            "description": "NotFound",
            "content": {
              "application/json": {
                "schema": {
                  "$ref": "#/components/schemas/NotFound"
                },
                "example": {
                  "resource": "wallet-name",
                  "detail": "wallet-name not found"
                }
              }
            }
          },
          "503": {
            "description": "ServiceUnavailable",
            "content": {
              "application/json": {
                "schema": {
                  "$ref": "#/components/schemas/ServiceUnavailable"
                },
                "example": {
                  "detail": "Self clique unsynced"
                }
              }
            }
          },
          "401": {
            "description": "Unauthorized",
            "content": {
              "application/json": {
                "schema": {
                  "$ref": "#/components/schemas/Unauthorized"
                },
                "example": {
                  "detail": "You shall not pass"
                }
              }
            }
          }
        }
      }
    },
    "/blockflow/headers/{block_hash}": {
      "get": {
        "tags": [
          "Blockflow"
        ],
        "summary": "Get block header",
        "operationId": "getBlockflowHeadersBlock_hash",
        "parameters": [
          {
            "name": "block_hash",
            "in": "path",
            "required": true,
            "schema": {
              "type": "string"
            }
          }
        ],
        "responses": {
          "200": {
            "content": {
              "application/json": {
                "schema": {
                  "$ref": "#/components/schemas/BlockHeaderEntry"
                },
                "example": {
                  "hash": "bdaf9dc514ce7d34b6474b8ca10a3dfb93ba997cb9d5ff1ea724ebe2af48abe5",
                  "timestamp": 1611041396892,
                  "chainFrom": 1,
                  "chainTo": 2,
                  "height": 42,
                  "deps": [
                    "bdaf9dc514ce7d34b6474b8ca10a3dfb93ba997cb9d5ff1ea724ebe2af48abe5",
                    "bdaf9dc514ce7d34b6474b8ca10a3dfb93ba997cb9d5ff1ea724ebe2af48abe5"
                  ]
                }
              }
            }
          },
          "400": {
            "description": "BadRequest",
            "content": {
              "application/json": {
                "schema": {
                  "$ref": "#/components/schemas/BadRequest"
                },
                "example": {
                  "detail": "Something bad in the request"
                }
              }
            }
          },
          "500": {
            "description": "InternalServerError",
            "content": {
              "application/json": {
                "schema": {
                  "$ref": "#/components/schemas/InternalServerError"
                },
                "example": {
                  "detail": "Ouch"
                }
              }
            }
          },
          "404": {
            "description": "NotFound",
            "content": {
              "application/json": {
                "schema": {
                  "$ref": "#/components/schemas/NotFound"
                },
                "example": {
                  "resource": "wallet-name",
                  "detail": "wallet-name not found"
                }
              }
            }
          },
          "503": {
            "description": "ServiceUnavailable",
            "content": {
              "application/json": {
                "schema": {
                  "$ref": "#/components/schemas/ServiceUnavailable"
                },
                "example": {
                  "detail": "Self clique unsynced"
                }
              }
            }
          },
          "401": {
            "description": "Unauthorized",
            "content": {
              "application/json": {
                "schema": {
                  "$ref": "#/components/schemas/Unauthorized"
                },
                "example": {
                  "detail": "You shall not pass"
                }
              }
            }
          }
        }
      }
    },
    "/transactions/unconfirmed": {
      "get": {
        "tags": [
          "Transactions"
        ],
        "summary": "List unconfirmed transactions",
        "operationId": "getTransactionsUnconfirmed",
        "responses": {
          "200": {
            "content": {
              "application/json": {
                "schema": {
                  "type": "array",
                  "items": {
                    "$ref": "#/components/schemas/UnconfirmedTransactions"
                  }
                },
                "example": [
                  {
                    "fromGroup": 0,
                    "toGroup": 1,
                    "unconfirmedTransactions": [
                      {
<<<<<<< HEAD
                        "unsigned": {
                          "hash": "798e9e137aec7c2d59d9655b4ffa640f301f628bf7c365083bb255f6aa5f89ef",
                          "version": 1,
                          "networkId": 1,
                          "gasAmount": 20000,
                          "gasPrice": "100000000000",
                          "inputs": [
                            {
                              "type": "asset",
                              "outputRef": {
                                "hint": 23412,
                                "key": "798e9e137aec7c2d59d9655b4ffa640f301f628bf7c365083bb255f6aa5f89ef"
=======
                        "id": "503bfb16230888af4924aa8f8250d7d348b862e267d75d3147f1998050b6da69",
                        "inputs": [
                          {
                            "type": "AssetInput",
                            "outputRef": {
                              "hint": 23412,
                              "key": "798e9e137aec7c2d59d9655b4ffa640f301f628bf7c365083bb255f6aa5f89ef"
                            },
                            "unlockScript": "00d1b70d2226308b46da297486adb6b4f1a8c1842cb159ac5ec04f384fe2d6f5da28"
                          }
                        ],
                        "outputs": [
                          {
                            "type": "AssetOutput",
                            "alphAmount": "10000000000000000000",
                            "address": "1AujpupFP4KWeZvqA7itsHY9cLJmx4qTzojVZrg8W9y",
                            "tokens": [
                              {
                                "id": "2d11fd6c12435ffb07aaed4d190a505b621b927a5f6e51b61ce0ebe186397bdd",
                                "amount": "42000000000000000000"
>>>>>>> 3871bd19
                              },
                              "unlockScript": "00d1b70d2226308b46da297486adb6b4f1a8c1842cb159ac5ec04f384fe2d6f5da28"
                            }
                          ],
                          "outputs": [
                            {
                              "type": "asset",
                              "hint": 1,
                              "key": "798e9e137aec7c2d59d9655b4ffa640f301f628bf7c365083bb255f6aa5f89ef",
                              "amount": "2000000000000000000",
                              "address": "1AujpupFP4KWeZvqA7itsHY9cLJmx4qTzojVZrg8W9y",
                              "tokens": [
                                {
                                  "id": "2d11fd6c12435ffb07aaed4d190a505b621b927a5f6e51b61ce0ebe186397bdd",
                                  "amount": "42000000000000000000"
                                },
                                {
                                  "id": "bd165d20bd063c7a023d22232a1e75bf46e904067f92b49323fe89fa0fd586bf",
                                  "amount": "1000000000000000000000"
                                }
                              ],
                              "lockTime": 1611041396892,
                              "additionalData": "798e9e137aec7c2d59d9655b4ffa640f301f628bf7c365083bb255f6aa5f89ef"
                            }
                          ]
                        },
                        "inputSignatures": [
                          "9e1a35b2931bd04e6780d01c36e3e5337941aa80f173cfe4f4e249c44ab135272b834c1a639db9c89d673a8a30524042b0469672ca845458a5a0cf2cad53221b"
                        ],
                        "scriptSignatures": [
                          "9e1a35b2931bd04e6780d01c36e3e5337941aa80f173cfe4f4e249c44ab135272b834c1a639db9c89d673a8a30524042b0469672ca845458a5a0cf2cad53221b"
                        ]
                      }
                    ]
                  }
                ]
              }
            }
          },
          "400": {
            "description": "BadRequest",
            "content": {
              "application/json": {
                "schema": {
                  "$ref": "#/components/schemas/BadRequest"
                },
                "example": {
                  "detail": "Something bad in the request"
                }
              }
            }
          },
          "500": {
            "description": "InternalServerError",
            "content": {
              "application/json": {
                "schema": {
                  "$ref": "#/components/schemas/InternalServerError"
                },
                "example": {
                  "detail": "Ouch"
                }
              }
            }
          },
          "404": {
            "description": "NotFound",
            "content": {
              "application/json": {
                "schema": {
                  "$ref": "#/components/schemas/NotFound"
                },
                "example": {
                  "resource": "wallet-name",
                  "detail": "wallet-name not found"
                }
              }
            }
          },
          "503": {
            "description": "ServiceUnavailable",
            "content": {
              "application/json": {
                "schema": {
                  "$ref": "#/components/schemas/ServiceUnavailable"
                },
                "example": {
                  "detail": "Self clique unsynced"
                }
              }
            }
          },
          "401": {
            "description": "Unauthorized",
            "content": {
              "application/json": {
                "schema": {
                  "$ref": "#/components/schemas/Unauthorized"
                },
                "example": {
                  "detail": "You shall not pass"
                }
              }
            }
          }
        }
      }
    },
    "/transactions/build": {
      "post": {
        "tags": [
          "Transactions"
        ],
        "summary": "Build an unsigned transaction to a number of recipients",
        "operationId": "postTransactionsBuild",
        "requestBody": {
          "description": "Format 1: `1000000000000000000`\n\nFormat 2: `x.y ALPH`, where `1 ALPH = 1000000000000000000`",
          "content": {
            "application/json": {
              "schema": {
                "$ref": "#/components/schemas/BuildTransaction"
              },
              "examples": {
                "Example0": {
                  "summary": "Default",
                  "value": {
                    "fromPublicKey": "d1b70d2226308b46da297486adb6b4f1a8c1842cb159ac5ec04f384fe2d6f5da28",
                    "destinations": [
                      {
                        "address": "1AujpupFP4KWeZvqA7itsHY9cLJmx4qTzojVZrg8W9y",
                        "alphAmount": "2000000000000000000"
                      }
                    ]
                  }
                },
                "Example1": {
                  "summary": "More settings",
                  "value": {
                    "fromPublicKey": "d1b70d2226308b46da297486adb6b4f1a8c1842cb159ac5ec04f384fe2d6f5da28",
                    "destinations": [
                      {
                        "address": "1AujpupFP4KWeZvqA7itsHY9cLJmx4qTzojVZrg8W9y",
                        "alphAmount": "2000000000000000000",
                        "tokens": [
                          {
                            "id": "2d11fd6c12435ffb07aaed4d190a505b621b927a5f6e51b61ce0ebe186397bdd",
                            "amount": "42000000000000000000"
                          },
                          {
                            "id": "bd165d20bd063c7a023d22232a1e75bf46e904067f92b49323fe89fa0fd586bf",
                            "amount": "1000000000000000000000"
                          }
                        ],
                        "lockTime": 1611041396892
                      }
                    ],
                    "utxos": [
                      {
                        "hint": 23412,
                        "key": "798e9e137aec7c2d59d9655b4ffa640f301f628bf7c365083bb255f6aa5f89ef"
                      }
                    ],
                    "gas": 20000,
                    "gasPrice": "100000000000",
                    "utxosLimit": 512
                  }
                }
              }
            }
          },
          "required": true
        },
        "responses": {
          "200": {
            "content": {
              "application/json": {
                "schema": {
                  "$ref": "#/components/schemas/BuildTransactionResult"
                },
                "example": {
                  "unsignedTx": "0ecd20654c2e2be708495853e8da35c664247040c00bd10b9b13",
                  "gasAmount": 20000,
                  "gasPrice": "100000000000",
                  "txId": "798e9e137aec7c2d59d9655b4ffa640f301f628bf7c365083bb255f6aa5f89ef",
                  "fromGroup": 2,
                  "toGroup": 1
                }
              }
            }
          },
          "400": {
            "description": "BadRequest",
            "content": {
              "application/json": {
                "schema": {
                  "$ref": "#/components/schemas/BadRequest"
                },
                "example": {
                  "detail": "Something bad in the request"
                }
              }
            }
          },
          "500": {
            "description": "InternalServerError",
            "content": {
              "application/json": {
                "schema": {
                  "$ref": "#/components/schemas/InternalServerError"
                },
                "example": {
                  "detail": "Ouch"
                }
              }
            }
          },
          "404": {
            "description": "NotFound",
            "content": {
              "application/json": {
                "schema": {
                  "$ref": "#/components/schemas/NotFound"
                },
                "example": {
                  "resource": "wallet-name",
                  "detail": "wallet-name not found"
                }
              }
            }
          },
          "503": {
            "description": "ServiceUnavailable",
            "content": {
              "application/json": {
                "schema": {
                  "$ref": "#/components/schemas/ServiceUnavailable"
                },
                "example": {
                  "detail": "Self clique unsynced"
                }
              }
            }
          },
          "401": {
            "description": "Unauthorized",
            "content": {
              "application/json": {
                "schema": {
                  "$ref": "#/components/schemas/Unauthorized"
                },
                "example": {
                  "detail": "You shall not pass"
                }
              }
            }
          }
        }
      }
    },
    "/transactions/sweep-address/build": {
      "post": {
        "tags": [
          "Transactions"
        ],
        "summary": "Build unsigned transactions to send all unlocked balanced of one address to another address",
        "operationId": "postTransactionsSweep-addressBuild",
        "requestBody": {
          "content": {
            "application/json": {
              "schema": {
                "$ref": "#/components/schemas/BuildSweepAddressTransactions"
              },
              "examples": {
                "Example0": {
                  "summary": "Default",
                  "value": {
                    "fromPublicKey": "d1b70d2226308b46da297486adb6b4f1a8c1842cb159ac5ec04f384fe2d6f5da28",
                    "toAddress": "1AujpupFP4KWeZvqA7itsHY9cLJmx4qTzojVZrg8W9y"
                  }
                },
                "Example1": {
                  "summary": "More settings",
                  "value": {
                    "fromPublicKey": "d1b70d2226308b46da297486adb6b4f1a8c1842cb159ac5ec04f384fe2d6f5da28",
                    "toAddress": "1AujpupFP4KWeZvqA7itsHY9cLJmx4qTzojVZrg8W9y",
                    "lockTime": 1611041396892,
                    "gas": 20000,
                    "gasPrice": "100000000000",
                    "utxosLimit": 512
                  }
                }
              }
            }
          },
          "required": true
        },
        "responses": {
          "200": {
            "content": {
              "application/json": {
                "schema": {
                  "$ref": "#/components/schemas/BuildSweepAddressTransactionsResult"
                },
                "example": {
                  "unsignedTxs": [
                    {
                      "txId": "798e9e137aec7c2d59d9655b4ffa640f301f628bf7c365083bb255f6aa5f89ef",
                      "unsignedTx": "0ecd20654c2e2be708495853e8da35c664247040c00bd10b9b13",
                      "gasAmount": 20000,
                      "gasPrice": "100000000000"
                    }
                  ],
                  "fromGroup": 2,
                  "toGroup": 1
                }
              }
            }
          },
          "400": {
            "description": "BadRequest",
            "content": {
              "application/json": {
                "schema": {
                  "$ref": "#/components/schemas/BadRequest"
                },
                "example": {
                  "detail": "Something bad in the request"
                }
              }
            }
          },
          "500": {
            "description": "InternalServerError",
            "content": {
              "application/json": {
                "schema": {
                  "$ref": "#/components/schemas/InternalServerError"
                },
                "example": {
                  "detail": "Ouch"
                }
              }
            }
          },
          "404": {
            "description": "NotFound",
            "content": {
              "application/json": {
                "schema": {
                  "$ref": "#/components/schemas/NotFound"
                },
                "example": {
                  "resource": "wallet-name",
                  "detail": "wallet-name not found"
                }
              }
            }
          },
          "503": {
            "description": "ServiceUnavailable",
            "content": {
              "application/json": {
                "schema": {
                  "$ref": "#/components/schemas/ServiceUnavailable"
                },
                "example": {
                  "detail": "Self clique unsynced"
                }
              }
            }
          },
          "401": {
            "description": "Unauthorized",
            "content": {
              "application/json": {
                "schema": {
                  "$ref": "#/components/schemas/Unauthorized"
                },
                "example": {
                  "detail": "You shall not pass"
                }
              }
            }
          }
        }
      }
    },
    "/transactions/submit": {
      "post": {
        "tags": [
          "Transactions"
        ],
        "summary": "Submit a signed transaction",
        "operationId": "postTransactionsSubmit",
        "requestBody": {
          "content": {
            "application/json": {
              "schema": {
                "$ref": "#/components/schemas/SubmitTransaction"
              },
              "example": {
                "unsignedTx": "0ecd20654c2e2be708495853e8da35c664247040c00bd10b9b13",
                "signature": "9e1a35b2931bd04e6780d01c36e3e5337941aa80f173cfe4f4e249c44ab135272b834c1a639db9c89d673a8a30524042b0469672ca845458a5a0cf2cad53221b"
              }
            }
          },
          "required": true
        },
        "responses": {
          "200": {
            "content": {
              "application/json": {
                "schema": {
                  "$ref": "#/components/schemas/TxResult"
                },
                "example": {
                  "txId": "503bfb16230888af4924aa8f8250d7d348b862e267d75d3147f1998050b6da69",
                  "fromGroup": 2,
                  "toGroup": 1
                }
              }
            }
          },
          "400": {
            "description": "BadRequest",
            "content": {
              "application/json": {
                "schema": {
                  "$ref": "#/components/schemas/BadRequest"
                },
                "example": {
                  "detail": "Something bad in the request"
                }
              }
            }
          },
          "500": {
            "description": "InternalServerError",
            "content": {
              "application/json": {
                "schema": {
                  "$ref": "#/components/schemas/InternalServerError"
                },
                "example": {
                  "detail": "Ouch"
                }
              }
            }
          },
          "404": {
            "description": "NotFound",
            "content": {
              "application/json": {
                "schema": {
                  "$ref": "#/components/schemas/NotFound"
                },
                "example": {
                  "resource": "wallet-name",
                  "detail": "wallet-name not found"
                }
              }
            }
          },
          "503": {
            "description": "ServiceUnavailable",
            "content": {
              "application/json": {
                "schema": {
                  "$ref": "#/components/schemas/ServiceUnavailable"
                },
                "example": {
                  "detail": "Self clique unsynced"
                }
              }
            }
          },
          "401": {
            "description": "Unauthorized",
            "content": {
              "application/json": {
                "schema": {
                  "$ref": "#/components/schemas/Unauthorized"
                },
                "example": {
                  "detail": "You shall not pass"
                }
              }
            }
          }
        }
      }
    },
    "/transactions/decode": {
      "post": {
        "tags": [
          "Transactions"
        ],
        "summary": "Decode an unsigned transaction",
        "operationId": "postTransactionsDecode",
        "requestBody": {
          "content": {
            "application/json": {
              "schema": {
                "$ref": "#/components/schemas/DecodeTransaction"
              },
              "example": {
                "unsignedTx": "0ecd20654c2e2be708495853e8da35c664247040c00bd10b9b13"
              }
            }
          },
          "required": true
        },
        "responses": {
          "200": {
            "content": {
              "application/json": {
                "schema": {
                  "$ref": "#/components/schemas/UnsignedTx"
                },
                "example": {
                  "hash": "798e9e137aec7c2d59d9655b4ffa640f301f628bf7c365083bb255f6aa5f89ef",
                  "version": 1,
                  "networkId": 1,
                  "gasAmount": 20000,
                  "gasPrice": "100000000000",
                  "inputs": [
                    {
                      "type": "AssetInput",
                      "outputRef": {
                        "hint": 23412,
                        "key": "798e9e137aec7c2d59d9655b4ffa640f301f628bf7c365083bb255f6aa5f89ef"
                      },
                      "unlockScript": "00d1b70d2226308b46da297486adb6b4f1a8c1842cb159ac5ec04f384fe2d6f5da28"
                    }
                  ],
                  "outputs": [
                    {
<<<<<<< HEAD
                      "type": "asset",
                      "hint": 1,
                      "key": "798e9e137aec7c2d59d9655b4ffa640f301f628bf7c365083bb255f6aa5f89ef",
                      "amount": "2000000000000000000",
=======
                      "type": "AssetOutput",
                      "alphAmount": "10000000000000000000",
>>>>>>> 3871bd19
                      "address": "1AujpupFP4KWeZvqA7itsHY9cLJmx4qTzojVZrg8W9y",
                      "tokens": [
                        {
                          "id": "2d11fd6c12435ffb07aaed4d190a505b621b927a5f6e51b61ce0ebe186397bdd",
                          "amount": "42000000000000000000"
                        },
                        {
                          "id": "bd165d20bd063c7a023d22232a1e75bf46e904067f92b49323fe89fa0fd586bf",
                          "amount": "1000000000000000000000"
                        }
                      ],
                      "lockTime": 1611041396892,
                      "additionalData": "798e9e137aec7c2d59d9655b4ffa640f301f628bf7c365083bb255f6aa5f89ef"
                    }
                  ]
                }
              }
            }
          },
          "400": {
            "description": "BadRequest",
            "content": {
              "application/json": {
                "schema": {
                  "$ref": "#/components/schemas/BadRequest"
                },
                "example": {
                  "detail": "Something bad in the request"
                }
              }
            }
          },
          "500": {
            "description": "InternalServerError",
            "content": {
              "application/json": {
                "schema": {
                  "$ref": "#/components/schemas/InternalServerError"
                },
                "example": {
                  "detail": "Ouch"
                }
              }
            }
          },
          "404": {
            "description": "NotFound",
            "content": {
              "application/json": {
                "schema": {
                  "$ref": "#/components/schemas/NotFound"
                },
                "example": {
                  "resource": "wallet-name",
                  "detail": "wallet-name not found"
                }
              }
            }
          },
          "503": {
            "description": "ServiceUnavailable",
            "content": {
              "application/json": {
                "schema": {
                  "$ref": "#/components/schemas/ServiceUnavailable"
                },
                "example": {
                  "detail": "Self clique unsynced"
                }
              }
            }
          },
          "401": {
            "description": "Unauthorized",
            "content": {
              "application/json": {
                "schema": {
                  "$ref": "#/components/schemas/Unauthorized"
                },
                "example": {
                  "detail": "You shall not pass"
                }
              }
            }
          }
        }
      }
    },
    "/transactions/status": {
      "get": {
        "tags": [
          "Transactions"
        ],
        "summary": "Get tx status",
        "operationId": "getTransactionsStatus",
        "parameters": [
          {
            "name": "txId",
            "in": "query",
            "required": true,
            "schema": {
              "type": "string"
            }
          },
          {
            "name": "fromGroup",
            "in": "query",
            "required": false,
            "schema": {
              "type": "integer"
            }
          },
          {
            "name": "toGroup",
            "in": "query",
            "required": false,
            "schema": {
              "type": "integer"
            }
          }
        ],
        "responses": {
          "200": {
            "content": {
              "application/json": {
                "schema": {
                  "$ref": "#/components/schemas/TxStatus"
                },
                "examples": {
                  "Example0": {
                    "value": {
                      "type": "confirmed",
                      "blockHash": "bdaf9dc514ce7d34b6474b8ca10a3dfb93ba997cb9d5ff1ea724ebe2af48abe5",
                      "txIndex": 0,
                      "chainConfirmations": 1,
                      "fromGroupConfirmations": 2,
                      "toGroupConfirmations": 3
                    }
                  },
                  "Example1": {
                    "summary": "Tx is still in mempool",
                    "value": {
                      "type": "mem-pooled"
                    }
                  },
                  "Example2": {
                    "summary": "Cannot find tx with the id",
                    "value": {
                      "type": "not-found"
                    }
                  }
                }
              }
            }
          },
          "400": {
            "description": "BadRequest",
            "content": {
              "application/json": {
                "schema": {
                  "$ref": "#/components/schemas/BadRequest"
                },
                "example": {
                  "detail": "Something bad in the request"
                }
              }
            }
          },
          "500": {
            "description": "InternalServerError",
            "content": {
              "application/json": {
                "schema": {
                  "$ref": "#/components/schemas/InternalServerError"
                },
                "example": {
                  "detail": "Ouch"
                }
              }
            }
          },
          "404": {
            "description": "NotFound",
            "content": {
              "application/json": {
                "schema": {
                  "$ref": "#/components/schemas/NotFound"
                },
                "example": {
                  "resource": "wallet-name",
                  "detail": "wallet-name not found"
                }
              }
            }
          },
          "503": {
            "description": "ServiceUnavailable",
            "content": {
              "application/json": {
                "schema": {
                  "$ref": "#/components/schemas/ServiceUnavailable"
                },
                "example": {
                  "detail": "Self clique unsynced"
                }
              }
            }
          },
          "401": {
            "description": "Unauthorized",
            "content": {
              "application/json": {
                "schema": {
                  "$ref": "#/components/schemas/Unauthorized"
                },
                "example": {
                  "detail": "You shall not pass"
                }
              }
            }
          }
        }
      }
    },
    "/contracts/compile-script": {
      "post": {
        "tags": [
          "Contracts"
        ],
        "summary": "Compile a script",
        "operationId": "postContractsCompile-script",
        "requestBody": {
          "content": {
            "application/json": {
              "schema": {
                "$ref": "#/components/schemas/Script"
              },
              "example": {
                "code": "TxScript Main { pub payable fn main() -> () { let token = Token(#36cdbfabca2d71622b6) token.withdraw(@1AujpupFP4KWeZvqA7itsHY9cLJmx4qTzojVZrg8W9y, 1024) } }"
              }
            }
          },
          "required": true
        },
        "responses": {
          "200": {
            "content": {
              "application/json": {
                "schema": {
                  "$ref": "#/components/schemas/CompileResult"
                },
                "example": {
                  "bytecode": "0ecd20654c2e2be708495853e8da35c664247040c00bd10b9b13",
                  "codeHash": "798e9e137aec7c2d59d9655b4ffa640f301f628bf7c365083bb255f6aa5f89ef",
                  "fields": {
                    "signature": "TxContract Foo(aa:Bool,mut bb:U256,cc:I256,mut dd:ByteVec,ee:Address)",
                    "types": [
                      "Bool",
                      "U256",
                      "I256",
                      "ByteVec",
                      "Address"
                    ]
                  },
                  "functions": [
                    {
                      "name": "bar",
                      "signature": "pub payable bar(a:Bool,mut b:U256,c:I256,mut d:ByteVec,e:Address)->(U256,I256,ByteVec,Address)",
                      "argTypes": [
                        "Bool",
                        "U256",
                        "I256",
                        "ByteVec",
                        "Address"
                      ],
                      "returnTypes": [
                        "U256",
                        "I256",
                        "ByteVec",
                        "Address"
                      ]
                    }
                  ],
                  "events": [
                    {
                      "name": "Bar",
                      "signature": "event Bar(a:Bool,b:U256,d:ByteVec,e:Address)",
                      "fieldTypes": [
                        "Bool",
                        "U256",
                        "ByteVec",
                        "Address"
                      ]
                    }
                  ]
                }
              }
            }
          },
          "400": {
            "description": "BadRequest",
            "content": {
              "application/json": {
                "schema": {
                  "$ref": "#/components/schemas/BadRequest"
                },
                "example": {
                  "detail": "Something bad in the request"
                }
              }
            }
          },
          "500": {
            "description": "InternalServerError",
            "content": {
              "application/json": {
                "schema": {
                  "$ref": "#/components/schemas/InternalServerError"
                },
                "example": {
                  "detail": "Ouch"
                }
              }
            }
          },
          "404": {
            "description": "NotFound",
            "content": {
              "application/json": {
                "schema": {
                  "$ref": "#/components/schemas/NotFound"
                },
                "example": {
                  "resource": "wallet-name",
                  "detail": "wallet-name not found"
                }
              }
            }
          },
          "503": {
            "description": "ServiceUnavailable",
            "content": {
              "application/json": {
                "schema": {
                  "$ref": "#/components/schemas/ServiceUnavailable"
                },
                "example": {
                  "detail": "Self clique unsynced"
                }
              }
            }
          },
          "401": {
            "description": "Unauthorized",
            "content": {
              "application/json": {
                "schema": {
                  "$ref": "#/components/schemas/Unauthorized"
                },
                "example": {
                  "detail": "You shall not pass"
                }
              }
            }
          }
        }
      }
    },
    "/contracts/unsigned-tx/build-script": {
      "post": {
        "tags": [
          "Contracts"
        ],
        "summary": "Build an unsigned script",
        "operationId": "postContractsUnsigned-txBuild-script",
        "requestBody": {
          "content": {
            "application/json": {
              "schema": {
                "$ref": "#/components/schemas/BuildScriptTx"
              },
              "examples": {
                "Example0": {
                  "summary": "Default",
                  "value": {
                    "fromPublicKey": "d1b70d2226308b46da297486adb6b4f1a8c1842cb159ac5ec04f384fe2d6f5da28",
                    "bytecode": "0ecd20654c2e2be708495853e8da35c664247040c00bd10b9b13"
                  }
                },
                "Example1": {
                  "summary": "More settings",
                  "value": {
                    "fromPublicKey": "d1b70d2226308b46da297486adb6b4f1a8c1842cb159ac5ec04f384fe2d6f5da28",
                    "bytecode": "0ecd20654c2e2be708495853e8da35c664247040c00bd10b9b13",
                    "alphAmount": "1000000000000",
                    "gas": 20000,
                    "gasPrice": "100000000000",
                    "utxosLimit": 512
                  }
                }
              }
            }
          },
          "required": true
        },
        "responses": {
          "200": {
            "content": {
              "application/json": {
                "schema": {
                  "$ref": "#/components/schemas/BuildScriptTxResult"
                },
                "example": {
                  "unsignedTx": "0ecd20654c2e2be708495853e8da35c664247040c00bd10b9b13",
                  "txId": "798e9e137aec7c2d59d9655b4ffa640f301f628bf7c365083bb255f6aa5f89ef",
                  "group": 2
                }
              }
            }
          },
          "400": {
            "description": "BadRequest",
            "content": {
              "application/json": {
                "schema": {
                  "$ref": "#/components/schemas/BadRequest"
                },
                "example": {
                  "detail": "Something bad in the request"
                }
              }
            }
          },
          "500": {
            "description": "InternalServerError",
            "content": {
              "application/json": {
                "schema": {
                  "$ref": "#/components/schemas/InternalServerError"
                },
                "example": {
                  "detail": "Ouch"
                }
              }
            }
          },
          "404": {
            "description": "NotFound",
            "content": {
              "application/json": {
                "schema": {
                  "$ref": "#/components/schemas/NotFound"
                },
                "example": {
                  "resource": "wallet-name",
                  "detail": "wallet-name not found"
                }
              }
            }
          },
          "503": {
            "description": "ServiceUnavailable",
            "content": {
              "application/json": {
                "schema": {
                  "$ref": "#/components/schemas/ServiceUnavailable"
                },
                "example": {
                  "detail": "Self clique unsynced"
                }
              }
            }
          },
          "401": {
            "description": "Unauthorized",
            "content": {
              "application/json": {
                "schema": {
                  "$ref": "#/components/schemas/Unauthorized"
                },
                "example": {
                  "detail": "You shall not pass"
                }
              }
            }
          }
        }
      }
    },
    "/contracts/compile-contract": {
      "post": {
        "tags": [
          "Contracts"
        ],
        "summary": "Compile a smart contract",
        "operationId": "postContractsCompile-contract",
        "requestBody": {
          "content": {
            "application/json": {
              "schema": {
                "$ref": "#/components/schemas/Contract1"
              },
              "example": {
                "code": "TxContract Foo(bar: ByteVec) {\npub payable fn baz(amount: U256) -> () {\nissueToken!(amount)\n}}"
              }
            }
          },
          "required": true
        },
        "responses": {
          "200": {
            "content": {
              "application/json": {
                "schema": {
                  "$ref": "#/components/schemas/CompileResult"
                },
                "example": {
                  "bytecode": "0ecd20654c2e2be708495853e8da35c664247040c00bd10b9b13",
                  "codeHash": "798e9e137aec7c2d59d9655b4ffa640f301f628bf7c365083bb255f6aa5f89ef",
                  "fields": {
                    "signature": "TxContract Foo(aa:Bool,mut bb:U256,cc:I256,mut dd:ByteVec,ee:Address)",
                    "types": [
                      "Bool",
                      "U256",
                      "I256",
                      "ByteVec",
                      "Address"
                    ]
                  },
                  "functions": [
                    {
                      "name": "bar",
                      "signature": "pub payable bar(a:Bool,mut b:U256,c:I256,mut d:ByteVec,e:Address)->(U256,I256,ByteVec,Address)",
                      "argTypes": [
                        "Bool",
                        "U256",
                        "I256",
                        "ByteVec",
                        "Address"
                      ],
                      "returnTypes": [
                        "U256",
                        "I256",
                        "ByteVec",
                        "Address"
                      ]
                    }
                  ],
                  "events": [
                    {
                      "name": "Bar",
                      "signature": "event Bar(a:Bool,b:U256,d:ByteVec,e:Address)",
                      "fieldTypes": [
                        "Bool",
                        "U256",
                        "ByteVec",
                        "Address"
                      ]
                    }
                  ]
                }
              }
            }
          },
          "400": {
            "description": "BadRequest",
            "content": {
              "application/json": {
                "schema": {
                  "$ref": "#/components/schemas/BadRequest"
                },
                "example": {
                  "detail": "Something bad in the request"
                }
              }
            }
          },
          "500": {
            "description": "InternalServerError",
            "content": {
              "application/json": {
                "schema": {
                  "$ref": "#/components/schemas/InternalServerError"
                },
                "example": {
                  "detail": "Ouch"
                }
              }
            }
          },
          "404": {
            "description": "NotFound",
            "content": {
              "application/json": {
                "schema": {
                  "$ref": "#/components/schemas/NotFound"
                },
                "example": {
                  "resource": "wallet-name",
                  "detail": "wallet-name not found"
                }
              }
            }
          },
          "503": {
            "description": "ServiceUnavailable",
            "content": {
              "application/json": {
                "schema": {
                  "$ref": "#/components/schemas/ServiceUnavailable"
                },
                "example": {
                  "detail": "Self clique unsynced"
                }
              }
            }
          },
          "401": {
            "description": "Unauthorized",
            "content": {
              "application/json": {
                "schema": {
                  "$ref": "#/components/schemas/Unauthorized"
                },
                "example": {
                  "detail": "You shall not pass"
                }
              }
            }
          }
        }
      }
    },
    "/contracts/unsigned-tx/build-contract": {
      "post": {
        "tags": [
          "Contracts"
        ],
        "summary": "Build an unsigned contract",
        "operationId": "postContractsUnsigned-txBuild-contract",
        "requestBody": {
          "content": {
            "application/json": {
              "schema": {
                "$ref": "#/components/schemas/BuildContractDeployScriptTx"
              },
              "examples": {
                "Example0": {
                  "summary": "Default",
                  "value": {
                    "fromPublicKey": "d1b70d2226308b46da297486adb6b4f1a8c1842cb159ac5ec04f384fe2d6f5da28",
                    "bytecode": "0ecd20654c2e2be708495853e8da35c664247040c00bd10b9b13"
                  }
                },
                "Example1": {
                  "summary": "More settings",
                  "value": {
                    "fromPublicKey": "d1b70d2226308b46da297486adb6b4f1a8c1842cb159ac5ec04f384fe2d6f5da28",
                    "bytecode": "0ecd20654c2e2be708495853e8da35c664247040c00bd10b9b13",
                    "initialFields": [
                      {
                        "type": "Bool",
                        "value": true
                      },
                      {
                        "type": "U256",
                        "value": "123"
                      }
                    ],
                    "alphAmount": "2000000000000000000",
                    "issueTokenAmount": "2000000000000000000",
                    "gas": 20000,
                    "gasPrice": "100000000000",
                    "utxosLimit": 512
                  }
                }
              }
            }
          },
          "required": true
        },
        "responses": {
          "200": {
            "content": {
              "application/json": {
                "schema": {
                  "$ref": "#/components/schemas/BuildContractDeployScriptTxResult"
                },
                "example": {
                  "group": 2,
                  "unsignedTx": "0ecd20654c2e2be708495853e8da35c664247040c00bd10b9b13",
                  "hash": "798e9e137aec7c2d59d9655b4ffa640f301f628bf7c365083bb255f6aa5f89ef",
                  "contractAddress": "vSxdLL2kE3o6vJBdKkdgmS3W39G3ZEmFHpo2y1jnbzBq"
                }
              }
            }
          },
          "400": {
            "description": "BadRequest",
            "content": {
              "application/json": {
                "schema": {
                  "$ref": "#/components/schemas/BadRequest"
                },
                "example": {
                  "detail": "Something bad in the request"
                }
              }
            }
          },
          "500": {
            "description": "InternalServerError",
            "content": {
              "application/json": {
                "schema": {
                  "$ref": "#/components/schemas/InternalServerError"
                },
                "example": {
                  "detail": "Ouch"
                }
              }
            }
          },
          "404": {
            "description": "NotFound",
            "content": {
              "application/json": {
                "schema": {
                  "$ref": "#/components/schemas/NotFound"
                },
                "example": {
                  "resource": "wallet-name",
                  "detail": "wallet-name not found"
                }
              }
            }
          },
          "503": {
            "description": "ServiceUnavailable",
            "content": {
              "application/json": {
                "schema": {
                  "$ref": "#/components/schemas/ServiceUnavailable"
                },
                "example": {
                  "detail": "Self clique unsynced"
                }
              }
            }
          },
          "401": {
            "description": "Unauthorized",
            "content": {
              "application/json": {
                "schema": {
                  "$ref": "#/components/schemas/Unauthorized"
                },
                "example": {
                  "detail": "You shall not pass"
                }
              }
            }
          }
        }
      }
    },
    "/contracts/{address}/state": {
      "get": {
        "tags": [
          "Contracts"
        ],
        "summary": "Get contract state",
        "operationId": "getContractsAddressState",
        "parameters": [
          {
            "name": "address",
            "in": "path",
            "required": true,
            "schema": {
              "type": "string"
            }
          },
          {
            "name": "group",
            "in": "query",
            "required": true,
            "schema": {
              "type": "integer"
            }
          }
        ],
        "responses": {
          "200": {
            "content": {
              "application/json": {
                "schema": {
                  "$ref": "#/components/schemas/ContractState"
                },
                "example": {
                  "address": "vYZdgzNHHp7Qh9U5Rrv5H65eSJCGQTXEC4yuQCZ7mosA",
                  "bytecode": "00010700000000000118",
                  "codeHash": "c49d951065f85d0c673d33930e8476240c010a52313f99889ae06d9f0d92d2f9",
                  "fields": [
                    {
                      "type": "U256",
                      "value": "2000000000000000000"
                    }
                  ],
                  "asset": {
                    "alphAmount": "2000000000000000000",
                    "tokens": [
                      {
                        "id": "bd165d20bd063c7a023d22232a1e75bf46e904067f92b49323fe89fa0fd586bf",
                        "amount": "2000000000"
                      }
                    ]
                  }
                }
              }
            }
          },
          "400": {
            "description": "BadRequest",
            "content": {
              "application/json": {
                "schema": {
                  "$ref": "#/components/schemas/BadRequest"
                },
                "example": {
                  "detail": "Something bad in the request"
                }
              }
            }
          },
          "500": {
            "description": "InternalServerError",
            "content": {
              "application/json": {
                "schema": {
                  "$ref": "#/components/schemas/InternalServerError"
                },
                "example": {
                  "detail": "Ouch"
                }
              }
            }
          },
          "404": {
            "description": "NotFound",
            "content": {
              "application/json": {
                "schema": {
                  "$ref": "#/components/schemas/NotFound"
                },
                "example": {
                  "resource": "wallet-name",
                  "detail": "wallet-name not found"
                }
              }
            }
          },
          "503": {
            "description": "ServiceUnavailable",
            "content": {
              "application/json": {
                "schema": {
                  "$ref": "#/components/schemas/ServiceUnavailable"
                },
                "example": {
                  "detail": "Self clique unsynced"
                }
              }
            }
          },
          "401": {
            "description": "Unauthorized",
            "content": {
              "application/json": {
                "schema": {
                  "$ref": "#/components/schemas/Unauthorized"
                },
                "example": {
                  "detail": "You shall not pass"
                }
              }
            }
          }
        }
      }
    },
    "/contracts/test-contract": {
      "post": {
        "tags": [
          "Contracts"
        ],
        "summary": "Test contract",
        "operationId": "postContractsTest-contract",
        "requestBody": {
          "content": {
            "application/json": {
              "schema": {
                "$ref": "#/components/schemas/TestContract"
              },
              "example": {
                "group": 0,
                "address": "tgx7VNFoP9DJiFMFgXXtafQZkUvyEdDHT9ryamHJYrjq",
                "bytecode": "00010700000000000118",
                "initialFields": [
                  {
                    "type": "U256",
                    "value": "1000000000000000000"
                  }
                ],
                "initialAsset": {
                  "alphAmount": "1000000000000000000",
                  "tokens": [
                    {
                      "id": "2d11fd6c12435ffb07aaed4d190a505b621b927a5f6e51b61ce0ebe186397bdd",
                      "amount": "1000000000"
                    }
                  ]
                },
                "testMethodIndex": 0,
                "testArgs": [
                  {
                    "type": "U256",
                    "value": "1000000000000000000"
                  }
                ],
                "existingContracts": [
                  {
                    "address": "vYZdgzNHHp7Qh9U5Rrv5H65eSJCGQTXEC4yuQCZ7mosA",
                    "bytecode": "00010700000000000118",
                    "codeHash": "c49d951065f85d0c673d33930e8476240c010a52313f99889ae06d9f0d92d2f9",
                    "fields": [
                      {
                        "type": "U256",
                        "value": "2000000000000000000"
                      }
                    ],
                    "asset": {
                      "alphAmount": "2000000000000000000",
                      "tokens": [
                        {
                          "id": "bd165d20bd063c7a023d22232a1e75bf46e904067f92b49323fe89fa0fd586bf",
                          "amount": "2000000000"
                        }
                      ]
                    }
                  }
                ],
                "inputAssets": [
                  {
                    "address": "1AujpupFP4KWeZvqA7itsHY9cLJmx4qTzojVZrg8W9y",
                    "asset": {
                      "alphAmount": "3000000000000000000",
                      "tokens": [
                        {
                          "id": "20aa1fcc865087d7788302d087e4bc76691218ce5d5013dd1cedaabfac19cca4",
                          "amount": "3000000000"
                        }
                      ]
                    }
                  }
                ]
              }
            }
          },
          "required": true
        },
        "responses": {
          "200": {
            "content": {
              "application/json": {
                "schema": {
                  "$ref": "#/components/schemas/TestContractResult"
                },
                "example": {
                  "returns": [
                    {
                      "type": "U256",
                      "value": "1000000000000000000"
                    }
                  ],
                  "gasUsed": 20000,
                  "contracts": [
                    {
                      "address": "vYZdgzNHHp7Qh9U5Rrv5H65eSJCGQTXEC4yuQCZ7mosA",
                      "bytecode": "00010700000000000118",
                      "codeHash": "c49d951065f85d0c673d33930e8476240c010a52313f99889ae06d9f0d92d2f9",
                      "fields": [
                        {
                          "type": "U256",
                          "value": "2000000000000000000"
                        }
                      ],
                      "asset": {
                        "alphAmount": "2000000000000000000",
                        "tokens": [
                          {
                            "id": "bd165d20bd063c7a023d22232a1e75bf46e904067f92b49323fe89fa0fd586bf",
                            "amount": "2000000000"
                          }
                        ]
                      }
                    }
                  ],
                  "txOutputs": [
                    {
<<<<<<< HEAD
                      "type": "contract",
                      "hint": 1234,
                      "key": "798e9e137aec7c2d59d9655b4ffa640f301f628bf7c365083bb255f6aa5f89ef",
                      "amount": "1000000000000000000",
                      "address": "uomjgUz6D4tLejTkQtbNJMY8apAjTm1bgQf7em1wDV7S",
=======
                      "type": "ContractOutput",
                      "alphAmount": "1000000000000000000",
                      "address": "1AujpupFP4KWeZvqA7itsHY9cLJmx4qTzojVZrg8W9y",
>>>>>>> 3871bd19
                      "tokens": [
                        {
                          "id": "2d11fd6c12435ffb07aaed4d190a505b621b927a5f6e51b61ce0ebe186397bdd",
                          "amount": "42000000000000000000"
                        },
                        {
                          "id": "bd165d20bd063c7a023d22232a1e75bf46e904067f92b49323fe89fa0fd586bf",
                          "amount": "1000000000000000000000"
                        }
                      ]
                    }
                  ]
                }
              }
            }
          },
          "400": {
            "description": "BadRequest",
            "content": {
              "application/json": {
                "schema": {
                  "$ref": "#/components/schemas/BadRequest"
                },
                "example": {
                  "detail": "Something bad in the request"
                }
              }
            }
          },
          "500": {
            "description": "InternalServerError",
            "content": {
              "application/json": {
                "schema": {
                  "$ref": "#/components/schemas/InternalServerError"
                },
                "example": {
                  "detail": "Ouch"
                }
              }
            }
          },
          "404": {
            "description": "NotFound",
            "content": {
              "application/json": {
                "schema": {
                  "$ref": "#/components/schemas/NotFound"
                },
                "example": {
                  "resource": "wallet-name",
                  "detail": "wallet-name not found"
                }
              }
            }
          },
          "503": {
            "description": "ServiceUnavailable",
            "content": {
              "application/json": {
                "schema": {
                  "$ref": "#/components/schemas/ServiceUnavailable"
                },
                "example": {
                  "detail": "Self clique unsynced"
                }
              }
            }
          },
          "401": {
            "description": "Unauthorized",
            "content": {
              "application/json": {
                "schema": {
                  "$ref": "#/components/schemas/Unauthorized"
                },
                "example": {
                  "detail": "You shall not pass"
                }
              }
            }
          }
        }
      }
    },
    "/multisig/address": {
      "post": {
        "tags": [
          "Multi-signature"
        ],
        "summary": "Create the multisig address and unlock script",
        "operationId": "postMultisigAddress",
        "requestBody": {
          "description": "Format 1: `1000000000000000000`\n\nFormat 2: `x.y ALPH`, where `1 ALPH = 1000000000000000000`",
          "content": {
            "application/json": {
              "schema": {
                "$ref": "#/components/schemas/BuildMultisigAddress"
              },
              "example": {
                "keys": [
                  "d1b70d2226308b46da297486adb6b4f1a8c1842cb159ac5ec04f384fe2d6f5da28",
                  "d1b70d2226308b46da297486adb6b4f1a8c1842cb159ac5ec04f384fe2d6f5da28"
                ],
                "mrequired": 1
              }
            }
          },
          "required": true
        },
        "responses": {
          "200": {
            "content": {
              "application/json": {
                "schema": {
                  "$ref": "#/components/schemas/Result5"
                },
                "example": {
                  "address": "1AujpupFP4KWeZvqA7itsHY9cLJmx4qTzojVZrg8W9y"
                }
              }
            }
          },
          "400": {
            "description": "BadRequest",
            "content": {
              "application/json": {
                "schema": {
                  "$ref": "#/components/schemas/BadRequest"
                },
                "example": {
                  "detail": "Something bad in the request"
                }
              }
            }
          },
          "500": {
            "description": "InternalServerError",
            "content": {
              "application/json": {
                "schema": {
                  "$ref": "#/components/schemas/InternalServerError"
                },
                "example": {
                  "detail": "Ouch"
                }
              }
            }
          },
          "404": {
            "description": "NotFound",
            "content": {
              "application/json": {
                "schema": {
                  "$ref": "#/components/schemas/NotFound"
                },
                "example": {
                  "resource": "wallet-name",
                  "detail": "wallet-name not found"
                }
              }
            }
          },
          "503": {
            "description": "ServiceUnavailable",
            "content": {
              "application/json": {
                "schema": {
                  "$ref": "#/components/schemas/ServiceUnavailable"
                },
                "example": {
                  "detail": "Self clique unsynced"
                }
              }
            }
          },
          "401": {
            "description": "Unauthorized",
            "content": {
              "application/json": {
                "schema": {
                  "$ref": "#/components/schemas/Unauthorized"
                },
                "example": {
                  "detail": "You shall not pass"
                }
              }
            }
          }
        }
      }
    },
    "/multisig/build": {
      "post": {
        "tags": [
          "Multi-signature"
        ],
        "summary": "Build a multisig unsigned transaction",
        "operationId": "postMultisigBuild",
        "requestBody": {
          "content": {
            "application/json": {
              "schema": {
                "$ref": "#/components/schemas/BuildMultisig"
              },
              "examples": {
                "Example0": {
                  "summary": "Default",
                  "value": {
                    "fromAddress": "1AujpupFP4KWeZvqA7itsHY9cLJmx4qTzojVZrg8W9y",
                    "fromPublicKeys": [
                      "d1b70d2226308b46da297486adb6b4f1a8c1842cb159ac5ec04f384fe2d6f5da28"
                    ],
                    "destinations": [
                      {
                        "address": "1AujpupFP4KWeZvqA7itsHY9cLJmx4qTzojVZrg8W9y",
                        "alphAmount": "2000000000000000000"
                      }
                    ]
                  }
                },
                "Example1": {
                  "summary": "More settings",
                  "value": {
                    "fromAddress": "1AujpupFP4KWeZvqA7itsHY9cLJmx4qTzojVZrg8W9y",
                    "fromPublicKeys": [
                      "d1b70d2226308b46da297486adb6b4f1a8c1842cb159ac5ec04f384fe2d6f5da28"
                    ],
                    "destinations": [
                      {
                        "address": "1AujpupFP4KWeZvqA7itsHY9cLJmx4qTzojVZrg8W9y",
                        "alphAmount": "2000000000000000000",
                        "tokens": [
                          {
                            "id": "2d11fd6c12435ffb07aaed4d190a505b621b927a5f6e51b61ce0ebe186397bdd",
                            "amount": "42000000000000000000"
                          },
                          {
                            "id": "bd165d20bd063c7a023d22232a1e75bf46e904067f92b49323fe89fa0fd586bf",
                            "amount": "1000000000000000000000"
                          }
                        ],
                        "lockTime": 1611041396892
                      }
                    ],
                    "gas": 20000,
                    "gasPrice": "100000000000"
                  }
                }
              }
            }
          },
          "required": true
        },
        "responses": {
          "200": {
            "content": {
              "application/json": {
                "schema": {
                  "$ref": "#/components/schemas/BuildTransactionResult"
                },
                "example": {
                  "unsignedTx": "0ecd20654c2e2be708495853e8da35c664247040c00bd10b9b13",
                  "gasAmount": 20000,
                  "gasPrice": "100000000000",
                  "txId": "798e9e137aec7c2d59d9655b4ffa640f301f628bf7c365083bb255f6aa5f89ef",
                  "fromGroup": 2,
                  "toGroup": 1
                }
              }
            }
          },
          "400": {
            "description": "BadRequest",
            "content": {
              "application/json": {
                "schema": {
                  "$ref": "#/components/schemas/BadRequest"
                },
                "example": {
                  "detail": "Something bad in the request"
                }
              }
            }
          },
          "500": {
            "description": "InternalServerError",
            "content": {
              "application/json": {
                "schema": {
                  "$ref": "#/components/schemas/InternalServerError"
                },
                "example": {
                  "detail": "Ouch"
                }
              }
            }
          },
          "404": {
            "description": "NotFound",
            "content": {
              "application/json": {
                "schema": {
                  "$ref": "#/components/schemas/NotFound"
                },
                "example": {
                  "resource": "wallet-name",
                  "detail": "wallet-name not found"
                }
              }
            }
          },
          "503": {
            "description": "ServiceUnavailable",
            "content": {
              "application/json": {
                "schema": {
                  "$ref": "#/components/schemas/ServiceUnavailable"
                },
                "example": {
                  "detail": "Self clique unsynced"
                }
              }
            }
          },
          "401": {
            "description": "Unauthorized",
            "content": {
              "application/json": {
                "schema": {
                  "$ref": "#/components/schemas/Unauthorized"
                },
                "example": {
                  "detail": "You shall not pass"
                }
              }
            }
          }
        }
      }
    },
    "/multisig/submit": {
      "post": {
        "tags": [
          "Multi-signature"
        ],
        "summary": "Submit a multi-signed transaction",
        "operationId": "postMultisigSubmit",
        "requestBody": {
          "content": {
            "application/json": {
              "schema": {
                "$ref": "#/components/schemas/SubmitMultisig"
              },
              "example": {
                "unsignedTx": "0ecd20654c2e2be708495853e8da35c664247040c00bd10b9b13",
                "signatures": [
                  "9e1a35b2931bd04e6780d01c36e3e5337941aa80f173cfe4f4e249c44ab135272b834c1a639db9c89d673a8a30524042b0469672ca845458a5a0cf2cad53221b"
                ]
              }
            }
          },
          "required": true
        },
        "responses": {
          "200": {
            "content": {
              "application/json": {
                "schema": {
                  "$ref": "#/components/schemas/TxResult"
                },
                "example": {
                  "txId": "503bfb16230888af4924aa8f8250d7d348b862e267d75d3147f1998050b6da69",
                  "fromGroup": 2,
                  "toGroup": 1
                }
              }
            }
          },
          "400": {
            "description": "BadRequest",
            "content": {
              "application/json": {
                "schema": {
                  "$ref": "#/components/schemas/BadRequest"
                },
                "example": {
                  "detail": "Something bad in the request"
                }
              }
            }
          },
          "500": {
            "description": "InternalServerError",
            "content": {
              "application/json": {
                "schema": {
                  "$ref": "#/components/schemas/InternalServerError"
                },
                "example": {
                  "detail": "Ouch"
                }
              }
            }
          },
          "404": {
            "description": "NotFound",
            "content": {
              "application/json": {
                "schema": {
                  "$ref": "#/components/schemas/NotFound"
                },
                "example": {
                  "resource": "wallet-name",
                  "detail": "wallet-name not found"
                }
              }
            }
          },
          "503": {
            "description": "ServiceUnavailable",
            "content": {
              "application/json": {
                "schema": {
                  "$ref": "#/components/schemas/ServiceUnavailable"
                },
                "example": {
                  "detail": "Self clique unsynced"
                }
              }
            }
          },
          "401": {
            "description": "Unauthorized",
            "content": {
              "application/json": {
                "schema": {
                  "$ref": "#/components/schemas/Unauthorized"
                },
                "example": {
                  "detail": "You shall not pass"
                }
              }
            }
          }
        }
      }
    },
    "/utils/verify-signature": {
      "post": {
        "tags": [
          "Utils"
        ],
        "summary": "Verify the SecP256K1 signature of some data",
        "operationId": "postUtilsVerify-signature",
        "requestBody": {
          "content": {
            "application/json": {
              "schema": {
                "$ref": "#/components/schemas/VerifySignature"
              },
              "example": {
                "data": "0ecd20654c2e2be708495853e8da35c664247040c00bd10b9b13",
                "signature": "9e1a35b2931bd04e6780d01c36e3e5337941aa80f173cfe4f4e249c44ab135272b834c1a639db9c89d673a8a30524042b0469672ca845458a5a0cf2cad53221b",
                "publicKey": "d1b70d2226308b46da297486adb6b4f1a8c1842cb159ac5ec04f384fe2d6f5da28"
              }
            }
          },
          "required": true
        },
        "responses": {
          "200": {
            "content": {
              "application/json": {
                "schema": {
                  "type": "boolean"
                },
                "example": true
              }
            }
          },
          "400": {
            "description": "BadRequest",
            "content": {
              "application/json": {
                "schema": {
                  "$ref": "#/components/schemas/BadRequest"
                },
                "example": {
                  "detail": "Something bad in the request"
                }
              }
            }
          },
          "500": {
            "description": "InternalServerError",
            "content": {
              "application/json": {
                "schema": {
                  "$ref": "#/components/schemas/InternalServerError"
                },
                "example": {
                  "detail": "Ouch"
                }
              }
            }
          },
          "404": {
            "description": "NotFound",
            "content": {
              "application/json": {
                "schema": {
                  "$ref": "#/components/schemas/NotFound"
                },
                "example": {
                  "resource": "wallet-name",
                  "detail": "wallet-name not found"
                }
              }
            }
          },
          "503": {
            "description": "ServiceUnavailable",
            "content": {
              "application/json": {
                "schema": {
                  "$ref": "#/components/schemas/ServiceUnavailable"
                },
                "example": {
                  "detail": "Self clique unsynced"
                }
              }
            }
          },
          "401": {
            "description": "Unauthorized",
            "content": {
              "application/json": {
                "schema": {
                  "$ref": "#/components/schemas/Unauthorized"
                },
                "example": {
                  "detail": "You shall not pass"
                }
              }
            }
          }
        }
      }
    },
    "/utils/check-hash-indexing": {
      "put": {
        "tags": [
          "Utils"
        ],
        "summary": "Check and repair the indexing of block hashes",
        "operationId": "putUtilsCheck-hash-indexing",
        "responses": {
          "200": {
            
          },
          "400": {
            "description": "BadRequest",
            "content": {
              "application/json": {
                "schema": {
                  "$ref": "#/components/schemas/BadRequest"
                },
                "example": {
                  "detail": "Something bad in the request"
                }
              }
            }
          },
          "500": {
            "description": "InternalServerError",
            "content": {
              "application/json": {
                "schema": {
                  "$ref": "#/components/schemas/InternalServerError"
                },
                "example": {
                  "detail": "Ouch"
                }
              }
            }
          },
          "404": {
            "description": "NotFound",
            "content": {
              "application/json": {
                "schema": {
                  "$ref": "#/components/schemas/NotFound"
                },
                "example": {
                  "resource": "wallet-name",
                  "detail": "wallet-name not found"
                }
              }
            }
          },
          "503": {
            "description": "ServiceUnavailable",
            "content": {
              "application/json": {
                "schema": {
                  "$ref": "#/components/schemas/ServiceUnavailable"
                },
                "example": {
                  "detail": "Self clique unsynced"
                }
              }
            }
          },
          "401": {
            "description": "Unauthorized",
            "content": {
              "application/json": {
                "schema": {
                  "$ref": "#/components/schemas/Unauthorized"
                },
                "example": {
                  "detail": "You shall not pass"
                }
              }
            }
          }
        }
      }
    },
    "/miners/cpu-mining": {
      "post": {
        "tags": [
          "Miners"
        ],
        "summary": "Execute an action on CPU miner. !!! for test only !!!",
        "operationId": "postMinersCpu-mining",
        "parameters": [
          {
            "name": "action",
            "in": "query",
            "required": true,
            "schema": {
              "type": "string"
            },
            "examples": {
              "Start mining": {
                "value": "start-mining"
              },
              "Stop mining": {
                "value": "stop-mining"
              }
            }
          }
        ],
        "responses": {
          "200": {
            "content": {
              "application/json": {
                "schema": {
                  "type": "boolean"
                },
                "example": true
              }
            }
          },
          "400": {
            "description": "BadRequest",
            "content": {
              "application/json": {
                "schema": {
                  "$ref": "#/components/schemas/BadRequest"
                },
                "example": {
                  "detail": "Something bad in the request"
                }
              }
            }
          },
          "500": {
            "description": "InternalServerError",
            "content": {
              "application/json": {
                "schema": {
                  "$ref": "#/components/schemas/InternalServerError"
                },
                "example": {
                  "detail": "Ouch"
                }
              }
            }
          },
          "404": {
            "description": "NotFound",
            "content": {
              "application/json": {
                "schema": {
                  "$ref": "#/components/schemas/NotFound"
                },
                "example": {
                  "resource": "wallet-name",
                  "detail": "wallet-name not found"
                }
              }
            }
          },
          "503": {
            "description": "ServiceUnavailable",
            "content": {
              "application/json": {
                "schema": {
                  "$ref": "#/components/schemas/ServiceUnavailable"
                },
                "example": {
                  "detail": "Self clique unsynced"
                }
              }
            }
          },
          "401": {
            "description": "Unauthorized",
            "content": {
              "application/json": {
                "schema": {
                  "$ref": "#/components/schemas/Unauthorized"
                },
                "example": {
                  "detail": "You shall not pass"
                }
              }
            }
          }
        }
      }
    },
    "/miners/addresses": {
      "get": {
        "tags": [
          "Miners"
        ],
        "summary": "List miner's addresses",
        "operationId": "getMinersAddresses",
        "responses": {
          "200": {
            "content": {
              "application/json": {
                "schema": {
                  "$ref": "#/components/schemas/MinerAddresses"
                },
                "example": {
                  "addresses": [
                    "1AujpupFP4KWeZvqA7itsHY9cLJmx4qTzojVZrg8W9y"
                  ]
                }
              }
            }
          },
          "400": {
            "description": "BadRequest",
            "content": {
              "application/json": {
                "schema": {
                  "$ref": "#/components/schemas/BadRequest"
                },
                "example": {
                  "detail": "Something bad in the request"
                }
              }
            }
          },
          "500": {
            "description": "InternalServerError",
            "content": {
              "application/json": {
                "schema": {
                  "$ref": "#/components/schemas/InternalServerError"
                },
                "example": {
                  "detail": "Ouch"
                }
              }
            }
          },
          "404": {
            "description": "NotFound",
            "content": {
              "application/json": {
                "schema": {
                  "$ref": "#/components/schemas/NotFound"
                },
                "example": {
                  "resource": "wallet-name",
                  "detail": "wallet-name not found"
                }
              }
            }
          },
          "503": {
            "description": "ServiceUnavailable",
            "content": {
              "application/json": {
                "schema": {
                  "$ref": "#/components/schemas/ServiceUnavailable"
                },
                "example": {
                  "detail": "Self clique unsynced"
                }
              }
            }
          },
          "401": {
            "description": "Unauthorized",
            "content": {
              "application/json": {
                "schema": {
                  "$ref": "#/components/schemas/Unauthorized"
                },
                "example": {
                  "detail": "You shall not pass"
                }
              }
            }
          }
        }
      },
      "put": {
        "tags": [
          "Miners"
        ],
        "summary": "Update miner's addresses, but better to use user.conf instead",
        "operationId": "putMinersAddresses",
        "requestBody": {
          "content": {
            "application/json": {
              "schema": {
                "$ref": "#/components/schemas/MinerAddresses"
              },
              "example": {
                "addresses": [
                  "1AujpupFP4KWeZvqA7itsHY9cLJmx4qTzojVZrg8W9y"
                ]
              }
            }
          },
          "required": true
        },
        "responses": {
          "200": {
            
          },
          "400": {
            "description": "BadRequest",
            "content": {
              "application/json": {
                "schema": {
                  "$ref": "#/components/schemas/BadRequest"
                },
                "example": {
                  "detail": "Something bad in the request"
                }
              }
            }
          },
          "500": {
            "description": "InternalServerError",
            "content": {
              "application/json": {
                "schema": {
                  "$ref": "#/components/schemas/InternalServerError"
                },
                "example": {
                  "detail": "Ouch"
                }
              }
            }
          },
          "404": {
            "description": "NotFound",
            "content": {
              "application/json": {
                "schema": {
                  "$ref": "#/components/schemas/NotFound"
                },
                "example": {
                  "resource": "wallet-name",
                  "detail": "wallet-name not found"
                }
              }
            }
          },
          "503": {
            "description": "ServiceUnavailable",
            "content": {
              "application/json": {
                "schema": {
                  "$ref": "#/components/schemas/ServiceUnavailable"
                },
                "example": {
                  "detail": "Self clique unsynced"
                }
              }
            }
          },
          "401": {
            "description": "Unauthorized",
            "content": {
              "application/json": {
                "schema": {
                  "$ref": "#/components/schemas/Unauthorized"
                },
                "example": {
                  "detail": "You shall not pass"
                }
              }
            }
          }
        }
      }
    },
    "/events/in-block": {
      "get": {
        "tags": [
          "Events"
        ],
        "summary": "Get events for a contract within a block",
        "operationId": "getEventsIn-block",
        "parameters": [
          {
            "name": "block",
            "in": "query",
            "required": true,
            "schema": {
              "type": "string"
            }
          },
          {
            "name": "contractAddress",
            "in": "query",
            "required": true,
            "schema": {
              "type": "string"
            }
          }
        ],
        "responses": {
          "200": {
            "content": {
              "application/json": {
                "schema": {
                  "$ref": "#/components/schemas/Events"
                },
                "example": {
                  "chainFrom": 0,
                  "chainTo": 1,
                  "events": [
                    {
                      "blockHash": "bdaf9dc514ce7d34b6474b8ca10a3dfb93ba997cb9d5ff1ea724ebe2af48abe5",
                      "contractId": "503bfb16230888af4924aa8f8250d7d348b862e267d75d3147f1998050b6da69",
                      "txId": "109b05391a240a0d21671720f62fe39138aaca562676053900b348a51e11ba25",
                      "index": 1,
                      "fields": [
                        {
                          "type": "Address",
                          "value": "1AujpupFP4KWeZvqA7itsHY9cLJmx4qTzojVZrg8W9y"
                        },
                        {
                          "type": "U256",
                          "value": "10"
                        }
                      ]
                    }
                  ]
                }
              }
            }
          },
          "400": {
            "description": "BadRequest",
            "content": {
              "application/json": {
                "schema": {
                  "$ref": "#/components/schemas/BadRequest"
                },
                "example": {
                  "detail": "Something bad in the request"
                }
              }
            }
          },
          "500": {
            "description": "InternalServerError",
            "content": {
              "application/json": {
                "schema": {
                  "$ref": "#/components/schemas/InternalServerError"
                },
                "example": {
                  "detail": "Ouch"
                }
              }
            }
          },
          "404": {
            "description": "NotFound",
            "content": {
              "application/json": {
                "schema": {
                  "$ref": "#/components/schemas/NotFound"
                },
                "example": {
                  "resource": "wallet-name",
                  "detail": "wallet-name not found"
                }
              }
            }
          },
          "503": {
            "description": "ServiceUnavailable",
            "content": {
              "application/json": {
                "schema": {
                  "$ref": "#/components/schemas/ServiceUnavailable"
                },
                "example": {
                  "detail": "Self clique unsynced"
                }
              }
            }
          },
          "401": {
            "description": "Unauthorized",
            "content": {
              "application/json": {
                "schema": {
                  "$ref": "#/components/schemas/Unauthorized"
                },
                "example": {
                  "detail": "You shall not pass"
                }
              }
            }
          }
        }
      }
    },
    "/events/within-blocks": {
      "get": {
        "tags": [
          "Events"
        ],
        "summary": "Get events for a contract within a range of blocks",
        "operationId": "getEventsWithin-blocks",
        "parameters": [
          {
            "name": "fromBlock",
            "in": "query",
            "required": true,
            "schema": {
              "type": "string"
            }
          },
          {
            "name": "toBlock",
            "in": "query",
            "required": false,
            "schema": {
              "type": "string"
            }
          },
          {
            "name": "contractAddress",
            "in": "query",
            "required": true,
            "schema": {
              "type": "string"
            }
          }
        ],
        "responses": {
          "200": {
            "content": {
              "application/json": {
                "schema": {
                  "type": "array",
                  "items": {
                    "$ref": "#/components/schemas/Events"
                  }
                },
                "example": [
                  {
                    "chainFrom": 0,
                    "chainTo": 1,
                    "events": [
                      {
                        "blockHash": "bdaf9dc514ce7d34b6474b8ca10a3dfb93ba997cb9d5ff1ea724ebe2af48abe5",
                        "contractId": "503bfb16230888af4924aa8f8250d7d348b862e267d75d3147f1998050b6da69",
                        "txId": "109b05391a240a0d21671720f62fe39138aaca562676053900b348a51e11ba25",
                        "index": 1,
                        "fields": [
                          {
                            "type": "Address",
                            "value": "1AujpupFP4KWeZvqA7itsHY9cLJmx4qTzojVZrg8W9y"
                          },
                          {
                            "type": "U256",
                            "value": "10"
                          }
                        ]
                      }
                    ]
                  }
                ]
              }
            }
          },
          "400": {
            "description": "BadRequest",
            "content": {
              "application/json": {
                "schema": {
                  "$ref": "#/components/schemas/BadRequest"
                },
                "example": {
                  "detail": "Something bad in the request"
                }
              }
            }
          },
          "500": {
            "description": "InternalServerError",
            "content": {
              "application/json": {
                "schema": {
                  "$ref": "#/components/schemas/InternalServerError"
                },
                "example": {
                  "detail": "Ouch"
                }
              }
            }
          },
          "404": {
            "description": "NotFound",
            "content": {
              "application/json": {
                "schema": {
                  "$ref": "#/components/schemas/NotFound"
                },
                "example": {
                  "resource": "wallet-name",
                  "detail": "wallet-name not found"
                }
              }
            }
          },
          "503": {
            "description": "ServiceUnavailable",
            "content": {
              "application/json": {
                "schema": {
                  "$ref": "#/components/schemas/ServiceUnavailable"
                },
                "example": {
                  "detail": "Self clique unsynced"
                }
              }
            }
          },
          "401": {
            "description": "Unauthorized",
            "content": {
              "application/json": {
                "schema": {
                  "$ref": "#/components/schemas/Unauthorized"
                },
                "example": {
                  "detail": "You shall not pass"
                }
              }
            }
          }
        }
      }
    },
    "/events/within-time-interval": {
      "get": {
        "tags": [
          "Events"
        ],
        "summary": "Get events for a contract within a time interval",
        "operationId": "getEventsWithin-time-interval",
        "parameters": [
          {
            "name": "fromTs",
            "in": "query",
            "required": true,
            "schema": {
              "type": "integer",
              "format": "int64",
              "minimum": "0"
            }
          },
          {
            "name": "toTs",
            "in": "query",
            "required": false,
            "schema": {
              "type": "integer",
              "format": "int64",
              "minimum": "0"
            }
          },
          {
            "name": "contractAddress",
            "in": "query",
            "required": true,
            "schema": {
              "type": "string"
            }
          }
        ],
        "responses": {
          "200": {
            "content": {
              "application/json": {
                "schema": {
                  "type": "array",
                  "items": {
                    "$ref": "#/components/schemas/Events"
                  }
                },
                "example": [
                  {
                    "chainFrom": 0,
                    "chainTo": 1,
                    "events": [
                      {
                        "blockHash": "bdaf9dc514ce7d34b6474b8ca10a3dfb93ba997cb9d5ff1ea724ebe2af48abe5",
                        "contractId": "503bfb16230888af4924aa8f8250d7d348b862e267d75d3147f1998050b6da69",
                        "txId": "109b05391a240a0d21671720f62fe39138aaca562676053900b348a51e11ba25",
                        "index": 1,
                        "fields": [
                          {
                            "type": "Address",
                            "value": "1AujpupFP4KWeZvqA7itsHY9cLJmx4qTzojVZrg8W9y"
                          },
                          {
                            "type": "U256",
                            "value": "10"
                          }
                        ]
                      }
                    ]
                  }
                ]
              }
            }
          },
          "400": {
            "description": "BadRequest",
            "content": {
              "application/json": {
                "schema": {
                  "$ref": "#/components/schemas/BadRequest"
                },
                "example": {
                  "detail": "Something bad in the request"
                }
              }
            }
          },
          "500": {
            "description": "InternalServerError",
            "content": {
              "application/json": {
                "schema": {
                  "$ref": "#/components/schemas/InternalServerError"
                },
                "example": {
                  "detail": "Ouch"
                }
              }
            }
          },
          "404": {
            "description": "NotFound",
            "content": {
              "application/json": {
                "schema": {
                  "$ref": "#/components/schemas/NotFound"
                },
                "example": {
                  "resource": "wallet-name",
                  "detail": "wallet-name not found"
                }
              }
            }
          },
          "503": {
            "description": "ServiceUnavailable",
            "content": {
              "application/json": {
                "schema": {
                  "$ref": "#/components/schemas/ServiceUnavailable"
                },
                "example": {
                  "detail": "Self clique unsynced"
                }
              }
            }
          },
          "401": {
            "description": "Unauthorized",
            "content": {
              "application/json": {
                "schema": {
                  "$ref": "#/components/schemas/Unauthorized"
                },
                "example": {
                  "detail": "You shall not pass"
                }
              }
            }
          }
        }
      }
    }
  },
  "components": {
    "schemas": {
      "Address": {
        "required": [
          "value",
          "type"
        ],
        "type": "object",
        "properties": {
          "value": {
            "type": "string"
          },
          "type": {
            "type": "string"
          }
        }
      },
      "AddressBalance": {
        "required": [
          "address",
          "balance",
          "balanceHint",
          "lockedBalance",
          "lockedBalanceHint"
        ],
        "type": "object",
        "properties": {
          "address": {
            "type": "string"
          },
          "balance": {
            "type": "string",
            "format": "uint256"
          },
          "balanceHint": {
            "type": "string",
            "format": "x.x ALPH"
          },
          "lockedBalance": {
            "type": "string",
            "format": "uint256"
          },
          "lockedBalanceHint": {
            "type": "string",
            "format": "x.x ALPH"
          },
          "warning": {
            "type": "string"
          }
        }
      },
      "AddressInfo": {
        "required": [
          "address",
          "publicKey",
          "group",
          "path"
        ],
        "type": "object",
        "properties": {
          "address": {
            "type": "string"
          },
          "publicKey": {
            "type": "string"
          },
          "group": {
            "type": "integer"
          },
          "path": {
            "type": "string"
          }
        }
      },
      "Addresses": {
        "required": [
          "activeAddress",
          "addresses"
        ],
        "type": "object",
        "properties": {
          "activeAddress": {
            "type": "string"
          },
          "addresses": {
            "type": "array",
            "items": {
              "$ref": "#/components/schemas/AddressInfo"
            }
          }
        }
      },
      "Asset": {
        "required": [
          "outputRef",
          "unlockScript"
        ],
        "type": "object",
        "properties": {
          "outputRef": {
            "$ref": "#/components/schemas/OutputRef"
          },
          "unlockScript": {
            "type": "string"
          }
        }
      },
      "Asset1": {
        "required": [
<<<<<<< HEAD
          "hint",
          "key",
          "amount",
=======
          "alphAmount",
>>>>>>> 3871bd19
          "address",
          "tokens",
          "lockTime",
          "additionalData"
        ],
        "type": "object",
        "properties": {
<<<<<<< HEAD
          "hint": {
            "type": "integer"
          },
          "key": {
            "type": "string"
          },
          "amount": {
=======
          "alphAmount": {
>>>>>>> 3871bd19
            "type": "string",
            "format": "uint256"
          },
          "address": {
            "type": "string"
          },
          "tokens": {
            "type": "array",
            "items": {
              "$ref": "#/components/schemas/Token"
            }
          },
          "lockTime": {
            "type": "integer",
            "format": "int64"
          },
          "additionalData": {
            "type": "string"
          }
        }
      },
      "Asset2": {
        "required": [
          "alphAmount",
          "tokens"
        ],
        "type": "object",
        "properties": {
          "alphAmount": {
            "type": "string",
            "format": "uint256"
          },
          "tokens": {
            "type": "array",
            "items": {
              "$ref": "#/components/schemas/Token"
            }
          }
        }
      },
      "BadRequest": {
        "required": [
          "detail"
        ],
        "type": "object",
        "properties": {
          "detail": {
            "type": "string"
          }
        }
      },
      "Balance": {
        "required": [
          "balance",
          "balanceHint",
          "lockedBalance",
          "lockedBalanceHint",
          "utxoNum"
        ],
        "type": "object",
        "properties": {
          "balance": {
            "type": "string",
            "format": "uint256"
          },
          "balanceHint": {
            "type": "string",
            "format": "x.x ALPH"
          },
          "lockedBalance": {
            "type": "string",
            "format": "uint256"
          },
          "lockedBalanceHint": {
            "type": "string",
            "format": "x.x ALPH"
          },
          "utxoNum": {
            "type": "integer"
          },
          "warning": {
            "type": "string"
          }
        }
      },
      "Balances": {
        "required": [
          "totalBalance",
          "totalBalanceHint",
          "balances"
        ],
        "type": "object",
        "properties": {
          "totalBalance": {
            "type": "string",
            "format": "uint256"
          },
          "totalBalanceHint": {
            "type": "string",
            "format": "x.x ALPH"
          },
          "balances": {
            "type": "array",
            "items": {
              "$ref": "#/components/schemas/AddressBalance"
            }
          }
        }
      },
      "Ban": {
        "required": [
          "peers",
          "type"
        ],
        "type": "object",
        "properties": {
          "peers": {
            "type": "array",
            "items": {
              "type": "string"
            }
          },
          "type": {
            "type": "string"
          }
        }
      },
      "Banned": {
        "required": [
          "until",
          "type"
        ],
        "type": "object",
        "properties": {
          "until": {
            "type": "integer",
            "format": "int64"
          },
          "type": {
            "type": "string"
          }
        }
      },
      "BlockEntry": {
        "required": [
          "hash",
          "timestamp",
          "chainFrom",
          "chainTo",
          "height",
          "deps",
          "transactions",
          "nonce",
          "version",
          "depStateHash",
          "txsHash",
          "target"
        ],
        "type": "object",
        "properties": {
          "hash": {
            "type": "string"
          },
          "timestamp": {
            "type": "integer",
            "format": "int64"
          },
          "chainFrom": {
            "type": "integer"
          },
          "chainTo": {
            "type": "integer"
          },
          "height": {
            "type": "integer"
          },
          "deps": {
            "type": "array",
            "items": {
              "type": "string"
            }
          },
          "transactions": {
            "type": "array",
            "items": {
              "$ref": "#/components/schemas/Transaction"
            }
          },
          "nonce": {
            "type": "string"
          },
          "version": {
            "type": "integer"
          },
          "depStateHash": {
            "type": "string"
          },
          "txsHash": {
            "type": "string"
          },
          "target": {
            "type": "string"
          }
        }
      },
      "BlockHeaderEntry": {
        "required": [
          "hash",
          "timestamp",
          "chainFrom",
          "chainTo",
          "height",
          "deps"
        ],
        "type": "object",
        "properties": {
          "hash": {
            "type": "string"
          },
          "timestamp": {
            "type": "integer",
            "format": "int64"
          },
          "chainFrom": {
            "type": "integer"
          },
          "chainTo": {
            "type": "integer"
          },
          "height": {
            "type": "integer"
          },
          "deps": {
            "type": "array",
            "items": {
              "type": "string"
            }
          }
        }
      },
      "Bool": {
        "required": [
          "value",
          "type"
        ],
        "type": "object",
        "properties": {
          "value": {
            "type": "boolean"
          },
          "type": {
            "type": "string"
          }
        }
      },
      "BrokerInfo": {
        "required": [
          "cliqueId",
          "brokerId",
          "brokerNum",
          "address"
        ],
        "type": "object",
        "properties": {
          "cliqueId": {
            "type": "string"
          },
          "brokerId": {
            "type": "integer"
          },
          "brokerNum": {
            "type": "integer"
          },
          "address": {
            "type": "string"
          }
        }
      },
      "BuildContractDeployScriptTx": {
        "required": [
          "fromPublicKey",
          "bytecode"
        ],
        "type": "object",
        "properties": {
          "fromPublicKey": {
            "type": "string"
          },
          "bytecode": {
            "type": "string"
          },
          "initialFields": {
            "type": "array",
            "items": {
              "$ref": "#/components/schemas/Val"
            }
          },
          "alphAmount": {
            "type": "string",
            "format": "uint256"
          },
          "issueTokenAmount": {
            "type": "string",
            "format": "uint256"
          },
          "gas": {
            "type": "integer"
          },
          "gasPrice": {
            "type": "string",
            "format": "uint256"
          },
          "utxosLimit": {
            "type": "integer"
          }
        }
      },
      "BuildContractDeployScriptTxResult": {
        "required": [
          "group",
          "unsignedTx",
          "hash",
          "contractAddress"
        ],
        "type": "object",
        "properties": {
          "group": {
            "type": "integer"
          },
          "unsignedTx": {
            "type": "string"
          },
          "hash": {
            "type": "string"
          },
          "contractAddress": {
            "type": "string"
          }
        }
      },
      "BuildInfo": {
        "required": [
          "releaseVersion",
          "commit"
        ],
        "type": "object",
        "properties": {
          "releaseVersion": {
            "type": "string"
          },
          "commit": {
            "type": "string"
          }
        }
      },
      "BuildMultisig": {
        "required": [
          "fromAddress",
          "fromPublicKeys",
          "destinations"
        ],
        "type": "object",
        "properties": {
          "fromAddress": {
            "type": "string"
          },
          "fromPublicKeys": {
            "type": "array",
            "items": {
              "type": "string"
            }
          },
          "destinations": {
            "type": "array",
            "items": {
              "$ref": "#/components/schemas/Destination"
            }
          },
          "gas": {
            "type": "integer"
          },
          "gasPrice": {
            "type": "string",
            "format": "uint256"
          },
          "utxosLimit": {
            "type": "integer"
          }
        }
      },
      "BuildMultisigAddress": {
        "required": [
          "keys",
          "mrequired"
        ],
        "type": "object",
        "properties": {
          "keys": {
            "type": "array",
            "items": {
              "type": "string"
            }
          },
          "mrequired": {
            "type": "integer"
          }
        }
      },
      "BuildScriptTx": {
        "required": [
          "fromPublicKey",
          "bytecode"
        ],
        "type": "object",
        "properties": {
          "fromPublicKey": {
            "type": "string"
          },
          "bytecode": {
            "type": "string"
          },
          "alphAmount": {
            "type": "string",
            "format": "uint256"
          },
          "gas": {
            "type": "integer"
          },
          "gasPrice": {
            "type": "string",
            "format": "uint256"
          },
          "utxosLimit": {
            "type": "integer"
          }
        }
      },
      "BuildScriptTxResult": {
        "required": [
          "unsignedTx",
          "txId",
          "group"
        ],
        "type": "object",
        "properties": {
          "unsignedTx": {
            "type": "string"
          },
          "txId": {
            "type": "string"
          },
          "group": {
            "type": "integer"
          }
        }
      },
      "BuildSweepAddressTransactions": {
        "required": [
          "fromPublicKey",
          "toAddress"
        ],
        "type": "object",
        "properties": {
          "fromPublicKey": {
            "type": "string"
          },
          "toAddress": {
            "type": "string"
          },
          "lockTime": {
            "type": "integer",
            "format": "int64"
          },
          "gas": {
            "type": "integer"
          },
          "gasPrice": {
            "type": "string",
            "format": "uint256"
          },
          "utxosLimit": {
            "type": "integer"
          }
        }
      },
      "BuildSweepAddressTransactionsResult": {
        "required": [
          "unsignedTxs",
          "fromGroup",
          "toGroup"
        ],
        "type": "object",
        "properties": {
          "unsignedTxs": {
            "type": "array",
            "items": {
              "$ref": "#/components/schemas/SweepAddressTransaction"
            }
          },
          "fromGroup": {
            "type": "integer"
          },
          "toGroup": {
            "type": "integer"
          }
        }
      },
      "BuildTransaction": {
        "required": [
          "fromPublicKey",
          "destinations"
        ],
        "type": "object",
        "properties": {
          "fromPublicKey": {
            "type": "string"
          },
          "destinations": {
            "type": "array",
            "items": {
              "$ref": "#/components/schemas/Destination"
            }
          },
          "utxos": {
            "type": "array",
            "items": {
              "$ref": "#/components/schemas/OutputRef"
            }
          },
          "gas": {
            "type": "integer"
          },
          "gasPrice": {
            "type": "string",
            "format": "uint256"
          },
          "utxosLimit": {
            "type": "integer"
          }
        }
      },
      "BuildTransactionResult": {
        "required": [
          "unsignedTx",
          "gasAmount",
          "gasPrice",
          "txId",
          "fromGroup",
          "toGroup"
        ],
        "type": "object",
        "properties": {
          "unsignedTx": {
            "type": "string"
          },
          "gasAmount": {
            "type": "integer"
          },
          "gasPrice": {
            "type": "string",
            "format": "uint256"
          },
          "txId": {
            "type": "string"
          },
          "fromGroup": {
            "type": "integer"
          },
          "toGroup": {
            "type": "integer"
          }
        }
      },
      "ByteVec": {
        "required": [
          "value",
          "type"
        ],
        "type": "object",
        "properties": {
          "value": {
            "type": "string"
          },
          "type": {
            "type": "string"
          }
        }
      },
      "ChainInfo": {
        "required": [
          "currentHeight"
        ],
        "type": "object",
        "properties": {
          "currentHeight": {
            "type": "integer"
          }
        }
      },
      "ChangeActiveAddress": {
        "required": [
          "address"
        ],
        "type": "object",
        "properties": {
          "address": {
            "type": "string"
          }
        }
      },
      "CompileResult": {
        "required": [
          "bytecode",
          "codeHash",
          "fields",
          "functions",
          "events"
        ],
        "type": "object",
        "properties": {
          "bytecode": {
            "type": "string"
          },
          "codeHash": {
            "type": "string"
          },
          "fields": {
            "$ref": "#/components/schemas/Fields"
          },
          "functions": {
            "type": "array",
            "items": {
              "$ref": "#/components/schemas/Function"
            }
          },
          "events": {
            "type": "array",
            "items": {
              "$ref": "#/components/schemas/Event"
            }
          }
        }
      },
      "Confirmed": {
        "required": [
          "blockHash",
          "txIndex",
          "chainConfirmations",
          "fromGroupConfirmations",
          "toGroupConfirmations",
          "type"
        ],
        "type": "object",
        "properties": {
          "blockHash": {
            "type": "string"
          },
          "txIndex": {
            "type": "integer"
          },
          "chainConfirmations": {
            "type": "integer"
          },
          "fromGroupConfirmations": {
            "type": "integer"
          },
          "toGroupConfirmations": {
            "type": "integer"
          },
          "type": {
            "type": "string"
          }
        }
      },
      "Contract": {
        "required": [
<<<<<<< HEAD
          "hint",
          "key",
          "amount",
=======
          "outputRef",
          "type"
        ],
        "type": "object",
        "properties": {
          "outputRef": {
            "$ref": "#/components/schemas/OutputRef"
          },
          "type": {
            "type": "string"
          }
        }
      },
      "Contract1": {
        "required": [
          "alphAmount",
>>>>>>> 3871bd19
          "address",
          "tokens",
          "type"
        ],
        "type": "object",
        "properties": {
<<<<<<< HEAD
          "hint": {
            "type": "integer"
          },
          "key": {
            "type": "string"
          },
          "amount": {
=======
          "alphAmount": {
>>>>>>> 3871bd19
            "type": "string",
            "format": "uint256"
          },
          "address": {
            "type": "string"
          },
          "tokens": {
            "type": "array",
            "items": {
              "$ref": "#/components/schemas/Token"
            }
          },
          "type": {
            "type": "string"
          }
        }
      },
      "Contract1": {
        "required": [
          "code"
        ],
        "type": "object",
        "properties": {
          "code": {
            "type": "string"
          }
        }
      },
      "ContractState": {
        "required": [
          "address",
          "bytecode",
          "codeHash",
          "fields",
          "asset"
        ],
        "type": "object",
        "properties": {
          "address": {
            "type": "string"
          },
          "bytecode": {
            "type": "string"
          },
          "codeHash": {
            "type": "string"
          },
          "fields": {
            "type": "array",
            "items": {
              "$ref": "#/components/schemas/Val"
            }
          },
          "asset": {
            "$ref": "#/components/schemas/Asset2"
          }
        }
      },
      "DecodeTransaction": {
        "required": [
          "unsignedTx"
        ],
        "type": "object",
        "properties": {
          "unsignedTx": {
            "type": "string"
          }
        }
      },
      "Destination": {
        "required": [
          "address",
          "alphAmount"
        ],
        "type": "object",
        "properties": {
          "address": {
            "type": "string"
          },
          "alphAmount": {
            "type": "string",
            "format": "uint256"
          },
          "tokens": {
            "type": "array",
            "items": {
              "$ref": "#/components/schemas/Token"
            }
          },
          "lockTime": {
            "type": "integer",
            "format": "int64"
          }
        }
      },
      "DiscoveryAction": {
        "oneOf": [
          {
            "$ref": "#/components/schemas/Reachable"
          },
          {
            "$ref": "#/components/schemas/Unreachable"
          }
        ],
        "discriminator": {
          "propertyName": "type"
        }
      },
      "Event": {
        "required": [
          "name",
          "signature",
          "fieldTypes"
        ],
        "type": "object",
        "properties": {
          "name": {
            "type": "string"
          },
          "signature": {
            "type": "string"
          },
          "fieldTypes": {
            "type": "array",
            "items": {
              "type": "string"
            }
          }
        }
      },
      "Event1": {
        "required": [
          "blockHash",
          "contractId",
          "txId",
          "index",
          "fields"
        ],
        "type": "object",
        "properties": {
          "blockHash": {
            "type": "string"
          },
          "contractId": {
            "type": "string"
          },
          "txId": {
            "type": "string"
          },
          "index": {
            "type": "integer"
          },
          "fields": {
            "type": "array",
            "items": {
              "$ref": "#/components/schemas/Val"
            }
          }
        }
      },
      "Events": {
        "required": [
          "chainFrom",
          "chainTo",
          "events"
        ],
        "type": "object",
        "properties": {
          "chainFrom": {
            "type": "integer"
          },
          "chainTo": {
            "type": "integer"
          },
          "events": {
            "type": "array",
            "items": {
              "$ref": "#/components/schemas/Event1"
            }
          }
        }
      },
      "FetchResponse": {
        "required": [
          "blocks"
        ],
        "type": "object",
        "properties": {
          "blocks": {
            "type": "array",
            "items": {
              "type": "array",
              "items": {
                "$ref": "#/components/schemas/BlockEntry"
              }
            }
          }
        }
      },
      "Fields": {
        "required": [
          "signature",
          "types"
        ],
        "type": "object",
        "properties": {
          "signature": {
            "type": "string"
          },
          "types": {
            "type": "array",
            "items": {
              "type": "string"
            }
          }
        }
      },
      "Function": {
        "required": [
          "name",
          "signature",
          "argTypes",
          "returnTypes"
        ],
        "type": "object",
        "properties": {
          "name": {
            "type": "string"
          },
          "signature": {
            "type": "string"
          },
          "argTypes": {
            "type": "array",
            "items": {
              "type": "string"
            }
          },
          "returnTypes": {
            "type": "array",
            "items": {
              "type": "string"
            }
          }
        }
      },
      "Group": {
        "required": [
          "group"
        ],
        "type": "object",
        "properties": {
          "group": {
            "type": "integer"
          }
        }
      },
      "HashesAtHeight": {
        "required": [
          "headers"
        ],
        "type": "object",
        "properties": {
          "headers": {
            "type": "array",
            "items": {
              "type": "string"
            }
          }
        }
      },
      "I256": {
        "required": [
          "value",
          "type"
        ],
        "type": "object",
        "properties": {
          "value": {
            "type": "string"
          },
          "type": {
            "type": "string"
          }
        }
      },
      "InputAsset": {
        "required": [
          "address",
          "asset"
        ],
        "type": "object",
        "properties": {
          "address": {
            "type": "string"
          },
          "asset": {
            "$ref": "#/components/schemas/Asset2"
          }
        }
      },
      "InterCliquePeerInfo": {
        "required": [
          "cliqueId",
          "brokerId",
          "groupNumPerBroker",
          "address",
          "isSynced",
          "clientVersion"
        ],
        "type": "object",
        "properties": {
          "cliqueId": {
            "type": "string"
          },
          "brokerId": {
            "type": "integer"
          },
          "groupNumPerBroker": {
            "type": "integer"
          },
          "address": {
            "type": "string"
          },
          "isSynced": {
            "type": "boolean"
          },
          "clientVersion": {
            "type": "string"
          }
        }
      },
      "InternalServerError": {
        "required": [
          "detail"
        ],
        "type": "object",
        "properties": {
          "detail": {
            "type": "string"
          }
        }
      },
      "MemPooled": {
        "required": [
          "type"
        ],
        "type": "object",
        "properties": {
          "type": {
            "type": "string"
          }
        }
      },
      "MinerAddresses": {
        "required": [
          "addresses"
        ],
        "type": "object",
        "properties": {
          "addresses": {
            "type": "array",
            "items": {
              "type": "string"
            }
          }
        }
      },
      "MinerAddressesInfo": {
        "required": [
          "addresses"
        ],
        "type": "object",
        "properties": {
          "addresses": {
            "type": "array",
            "items": {
              "$ref": "#/components/schemas/AddressInfo"
            }
          }
        }
      },
      "MisbehaviorAction": {
        "oneOf": [
          {
            "$ref": "#/components/schemas/Ban"
          },
          {
            "$ref": "#/components/schemas/Unban"
          }
        ],
        "discriminator": {
          "propertyName": "type"
        }
      },
      "NodeInfo": {
        "required": [
          "version",
          "buildInfo",
          "upnp"
        ],
        "type": "object",
        "properties": {
          "version": {
            "$ref": "#/components/schemas/ReleaseVersion"
          },
          "buildInfo": {
            "$ref": "#/components/schemas/BuildInfo"
          },
          "upnp": {
            "type": "boolean"
          },
          "externalAddress": {
            "type": "string"
          }
        }
      },
      "NotFound": {
        "required": [
          "detail",
          "resource"
        ],
        "type": "object",
        "properties": {
          "detail": {
            "type": "string"
          },
          "resource": {
            "type": "string"
          }
        }
      },
      "NotFound1": {
        "required": [
          "type"
        ],
        "type": "object",
        "properties": {
          "type": {
            "type": "string"
          }
        }
      },
      "Output": {
        "oneOf": [
          {
            "$ref": "#/components/schemas/Asset1"
          },
          {
            "$ref": "#/components/schemas/Contract"
          }
        ],
        "discriminator": {
          "propertyName": "type"
        }
      },
      "OutputRef": {
        "required": [
          "hint",
          "key"
        ],
        "type": "object",
        "properties": {
          "hint": {
            "type": "integer"
          },
          "key": {
            "type": "string"
          }
        }
      },
      "PeerAddress": {
        "required": [
          "address",
          "restPort",
          "wsPort",
          "minerApiPort"
        ],
        "type": "object",
        "properties": {
          "address": {
            "type": "string"
          },
          "restPort": {
            "type": "integer"
          },
          "wsPort": {
            "type": "integer"
          },
          "minerApiPort": {
            "type": "integer"
          }
        }
      },
      "PeerMisbehavior": {
        "required": [
          "peer",
          "status"
        ],
        "type": "object",
        "properties": {
          "peer": {
            "type": "string"
          },
          "status": {
            "$ref": "#/components/schemas/PeerStatus"
          }
        }
      },
      "PeerStatus": {
        "oneOf": [
          {
            "$ref": "#/components/schemas/Banned"
          },
          {
            "$ref": "#/components/schemas/Penalty"
          }
        ],
        "discriminator": {
          "propertyName": "type"
        }
      },
      "Penalty": {
        "required": [
          "value",
          "type"
        ],
        "type": "object",
        "properties": {
          "value": {
            "type": "integer"
          },
          "type": {
            "type": "string"
          }
        }
      },
      "Reachable": {
        "required": [
          "peers",
          "type"
        ],
        "type": "object",
        "properties": {
          "peers": {
            "type": "array",
            "items": {
              "type": "string"
            }
          },
          "type": {
            "type": "string"
          }
        }
      },
      "ReleaseVersion": {
        "required": [
          "major",
          "minor",
          "patch"
        ],
        "type": "object",
        "properties": {
          "major": {
            "type": "integer"
          },
          "minor": {
            "type": "integer"
          },
          "patch": {
            "type": "integer"
          }
        }
      },
      "Result": {
        "required": [
          "walletName",
          "mnemonic"
        ],
        "type": "object",
        "properties": {
          "walletName": {
            "type": "string"
          },
          "mnemonic": {
            "type": "string"
          }
        }
      },
      "Result1": {
        "required": [
          "walletName"
        ],
        "type": "object",
        "properties": {
          "walletName": {
            "type": "string"
          }
        }
      },
      "Result2": {
        "required": [
          "mnemonic"
        ],
        "type": "object",
        "properties": {
          "mnemonic": {
            "type": "string"
          }
        }
      },
      "Result3": {
        "required": [
          "txId",
          "fromGroup",
          "toGroup"
        ],
        "type": "object",
        "properties": {
          "txId": {
            "type": "string"
          },
          "fromGroup": {
            "type": "integer"
          },
          "toGroup": {
            "type": "integer"
          }
        }
      },
      "Result4": {
        "required": [
          "signature"
        ],
        "type": "object",
        "properties": {
          "signature": {
            "type": "string"
          }
        }
      },
      "Result5": {
        "required": [
          "address"
        ],
        "type": "object",
        "properties": {
          "address": {
            "type": "string"
          }
        }
      },
      "Results": {
        "required": [
          "results"
        ],
        "type": "object",
        "properties": {
          "results": {
            "type": "array",
            "items": {
              "$ref": "#/components/schemas/Result3"
            }
          }
        }
      },
      "RevealMnemonic": {
        "required": [
          "password"
        ],
        "type": "object",
        "properties": {
          "password": {
            "type": "string"
          }
        }
      },
      "Script": {
        "required": [
          "code"
        ],
        "type": "object",
        "properties": {
          "code": {
            "type": "string"
          }
        }
      },
      "SelfClique": {
        "required": [
          "cliqueId",
          "networkId",
          "numZerosAtLeastInHash",
          "nodes",
          "selfReady",
          "synced",
          "groupNumPerBroker",
          "groups"
        ],
        "type": "object",
        "properties": {
          "cliqueId": {
            "type": "string"
          },
          "networkId": {
            "type": "integer"
          },
          "numZerosAtLeastInHash": {
            "type": "integer"
          },
          "nodes": {
            "type": "array",
            "items": {
              "$ref": "#/components/schemas/PeerAddress"
            }
          },
          "selfReady": {
            "type": "boolean"
          },
          "synced": {
            "type": "boolean"
          },
          "groupNumPerBroker": {
            "type": "integer"
          },
          "groups": {
            "type": "integer"
          }
        }
      },
      "ServiceUnavailable": {
        "required": [
          "detail"
        ],
        "type": "object",
        "properties": {
          "detail": {
            "type": "string"
          }
        }
      },
      "Sign": {
        "required": [
          "data"
        ],
        "type": "object",
        "properties": {
          "data": {
            "type": "string"
          }
        }
      },
      "SubmitMultisig": {
        "required": [
          "unsignedTx",
          "signatures"
        ],
        "type": "object",
        "properties": {
          "unsignedTx": {
            "type": "string"
          },
          "signatures": {
            "type": "array",
            "items": {
              "type": "string"
            }
          }
        }
      },
      "SubmitTransaction": {
        "required": [
          "unsignedTx",
          "signature"
        ],
        "type": "object",
        "properties": {
          "unsignedTx": {
            "type": "string"
          },
          "signature": {
            "type": "string"
          }
        }
      },
      "Sweep": {
        "required": [
          "toAddress"
        ],
        "type": "object",
        "properties": {
          "toAddress": {
            "type": "string"
          },
          "lockTime": {
            "type": "integer",
            "format": "int64"
          },
          "gas": {
            "type": "integer"
          },
          "gasPrice": {
            "type": "string",
            "format": "uint256"
          },
          "utxosLimit": {
            "type": "integer"
          }
        }
      },
      "SweepAddressTransaction": {
        "required": [
          "txId",
          "unsignedTx",
          "gasAmount",
          "gasPrice"
        ],
        "type": "object",
        "properties": {
          "txId": {
            "type": "string"
          },
          "unsignedTx": {
            "type": "string"
          },
          "gasAmount": {
            "type": "integer"
          },
          "gasPrice": {
            "type": "string",
            "format": "uint256"
          }
        }
      },
      "TestContract": {
        "required": [
          "bytecode"
        ],
        "type": "object",
        "properties": {
          "group": {
            "type": "integer"
          },
          "address": {
            "type": "string"
          },
          "bytecode": {
            "type": "string"
          },
          "initialFields": {
            "type": "array",
            "items": {
              "$ref": "#/components/schemas/Val"
            }
          },
          "initialAsset": {
            "$ref": "#/components/schemas/Asset2"
          },
          "testMethodIndex": {
            "type": "integer"
          },
          "testArgs": {
            "type": "array",
            "items": {
              "$ref": "#/components/schemas/Val"
            }
          },
          "existingContracts": {
            "type": "array",
            "items": {
              "$ref": "#/components/schemas/ContractState"
            }
          },
          "inputAssets": {
            "type": "array",
            "items": {
              "$ref": "#/components/schemas/InputAsset"
            }
          }
        }
      },
      "TestContractResult": {
        "required": [
          "returns",
          "gasUsed",
          "contracts",
          "txOutputs"
        ],
        "type": "object",
        "properties": {
          "returns": {
            "type": "array",
            "items": {
              "$ref": "#/components/schemas/Val"
            }
          },
          "gasUsed": {
            "type": "integer"
          },
          "contracts": {
            "type": "array",
            "items": {
              "$ref": "#/components/schemas/ContractState"
            }
          },
          "txOutputs": {
            "type": "array",
            "items": {
              "$ref": "#/components/schemas/Output"
            }
          }
        }
      },
      "Token": {
        "required": [
          "id",
          "amount"
        ],
        "type": "object",
        "properties": {
          "id": {
            "type": "string"
          },
          "amount": {
            "type": "string",
            "format": "uint256"
          }
        }
      },
      "Transaction": {
        "required": [
          "unsigned",
          "scriptExecutionOk",
          "contractInputs",
          "generatedOutputs",
          "inputSignatures",
          "scriptSignatures"
        ],
        "type": "object",
        "properties": {
          "unsigned": {
            "$ref": "#/components/schemas/UnsignedTx"
          },
          "scriptExecutionOk": {
            "type": "boolean"
          },
          "contractInputs": {
            "type": "array",
            "items": {
              "$ref": "#/components/schemas/OutputRef"
            }
          },
          "generatedOutputs": {
            "type": "array",
            "items": {
              "$ref": "#/components/schemas/Output"
            }
          },
          "inputSignatures": {
            "type": "array",
            "items": {
              "type": "string"
            }
          },
          "scriptSignatures": {
            "type": "array",
            "items": {
              "type": "string"
            }
          }
        }
      },
      "TransactionTemplate": {
        "required": [
          "unsigned",
          "inputSignatures",
          "scriptSignatures"
        ],
        "type": "object",
        "properties": {
          "unsigned": {
            "$ref": "#/components/schemas/UnsignedTx"
          },
          "inputSignatures": {
            "type": "array",
            "items": {
              "type": "string"
            }
          },
          "scriptSignatures": {
            "type": "array",
            "items": {
              "type": "string"
            }
          }
        }
      },
      "Transfer": {
        "required": [
          "destinations"
        ],
        "type": "object",
        "properties": {
          "destinations": {
            "type": "array",
            "items": {
              "$ref": "#/components/schemas/Destination"
            }
          },
          "gas": {
            "type": "integer"
          },
          "gasPrice": {
            "type": "string",
            "format": "uint256"
          },
          "utxosLimit": {
            "type": "integer"
          }
        }
      },
      "TxResult": {
        "required": [
          "txId",
          "fromGroup",
          "toGroup"
        ],
        "type": "object",
        "properties": {
          "txId": {
            "type": "string"
          },
          "fromGroup": {
            "type": "integer"
          },
          "toGroup": {
            "type": "integer"
          }
        }
      },
      "TxStatus": {
        "oneOf": [
          {
            "$ref": "#/components/schemas/Confirmed"
          },
          {
            "$ref": "#/components/schemas/MemPooled"
          },
          {
            "$ref": "#/components/schemas/NotFound1"
          }
        ],
        "discriminator": {
          "propertyName": "type"
        }
      },
      "U256": {
        "required": [
          "value",
          "type"
        ],
        "type": "object",
        "properties": {
          "value": {
            "type": "string",
            "format": "uint256"
          },
          "type": {
            "type": "string"
          }
        }
      },
      "UTXO": {
        "required": [
          "ref",
          "amount",
          "tokens",
          "lockTime",
          "additionalData"
        ],
        "type": "object",
        "properties": {
          "ref": {
            "$ref": "#/components/schemas/OutputRef"
          },
          "amount": {
            "type": "string",
            "format": "uint256"
          },
          "tokens": {
            "type": "array",
            "items": {
              "$ref": "#/components/schemas/Token"
            }
          },
          "lockTime": {
            "type": "integer",
            "format": "int64"
          },
          "additionalData": {
            "type": "string"
          }
        }
      },
      "UTXOs": {
        "required": [
          "utxos"
        ],
        "type": "object",
        "properties": {
          "utxos": {
            "type": "array",
            "items": {
              "$ref": "#/components/schemas/UTXO"
            }
          },
          "warning": {
            "type": "string"
          }
        }
      },
      "Unauthorized": {
        "required": [
          "detail"
        ],
        "type": "object",
        "properties": {
          "detail": {
            "type": "string"
          }
        }
      },
      "Unban": {
        "required": [
          "peers",
          "type"
        ],
        "type": "object",
        "properties": {
          "peers": {
            "type": "array",
            "items": {
              "type": "string"
            }
          },
          "type": {
            "type": "string"
          }
        }
      },
      "UnconfirmedTransactions": {
        "required": [
          "fromGroup",
          "toGroup",
          "unconfirmedTransactions"
        ],
        "type": "object",
        "properties": {
          "fromGroup": {
            "type": "integer"
          },
          "toGroup": {
            "type": "integer"
          },
          "unconfirmedTransactions": {
            "type": "array",
            "items": {
              "$ref": "#/components/schemas/TransactionTemplate"
            }
          }
        }
      },
      "Unreachable": {
        "required": [
          "peers",
          "type"
        ],
        "type": "object",
        "properties": {
          "peers": {
            "type": "array",
            "items": {
              "type": "string"
            }
          },
          "type": {
            "type": "string"
          }
        }
      },
      "UnsignedTx": {
        "required": [
          "version",
          "networkId",
          "gasAmount",
          "gasPrice",
          "inputs",
          "outputs"
        ],
        "type": "object",
        "properties": {
          "hash": {
            "type": "string"
          },
          "version": {
            "type": "integer"
          },
          "networkId": {
            "type": "integer"
          },
          "scriptOpt": {
            "type": "string"
          },
          "gasAmount": {
            "type": "integer"
          },
          "gasPrice": {
            "type": "string",
            "format": "uint256"
          },
          "inputs": {
            "type": "array",
            "items": {
              "$ref": "#/components/schemas/Asset"
            }
          },
          "outputs": {
            "type": "array",
            "items": {
              "$ref": "#/components/schemas/Asset1"
            }
          }
        }
      },
      "Val": {
        "oneOf": [
          {
            "$ref": "#/components/schemas/Address"
          },
          {
            "$ref": "#/components/schemas/Bool"
          },
          {
            "$ref": "#/components/schemas/ByteVec"
          },
          {
            "$ref": "#/components/schemas/I256"
          },
          {
            "$ref": "#/components/schemas/U256"
          }
        ],
        "discriminator": {
          "propertyName": "type"
        }
      },
      "VerifySignature": {
        "required": [
          "data",
          "signature",
          "publicKey"
        ],
        "type": "object",
        "properties": {
          "data": {
            "type": "string"
          },
          "signature": {
            "type": "string"
          },
          "publicKey": {
            "type": "string"
          }
        }
      },
      "WalletCreation": {
        "required": [
          "password",
          "walletName"
        ],
        "type": "object",
        "properties": {
          "password": {
            "type": "string"
          },
          "walletName": {
            "type": "string"
          },
          "isMiner": {
            "type": "boolean"
          },
          "mnemonicPassphrase": {
            "type": "string"
          },
          "mnemonicSize": {
            "type": "integer"
          }
        }
      },
      "WalletDeletion": {
        "required": [
          "password"
        ],
        "type": "object",
        "properties": {
          "password": {
            "type": "string"
          }
        }
      },
      "WalletRestore": {
        "required": [
          "password",
          "mnemonic",
          "walletName"
        ],
        "type": "object",
        "properties": {
          "password": {
            "type": "string"
          },
          "mnemonic": {
            "type": "string"
          },
          "walletName": {
            "type": "string"
          },
          "isMiner": {
            "type": "boolean"
          },
          "mnemonicPassphrase": {
            "type": "string"
          }
        }
      },
      "WalletStatus": {
        "required": [
          "walletName",
          "locked"
        ],
        "type": "object",
        "properties": {
          "walletName": {
            "type": "string"
          },
          "locked": {
            "type": "boolean"
          }
        }
      },
      "WalletUnlock": {
        "required": [
          "password"
        ],
        "type": "object",
        "properties": {
          "password": {
            "type": "string"
          },
          "mnemonicPassphrase": {
            "type": "string"
          }
        }
      }
    }
  }
}<|MERGE_RESOLUTION|>--- conflicted
+++ resolved
@@ -3270,7 +3270,7 @@
                               "gasPrice": "100000000000",
                               "inputs": [
                                 {
-                                  "type": "asset",
+                                  "type": "AssetInput",
                                   "outputRef": {
                                     "hint": 23412,
                                     "key": "798e9e137aec7c2d59d9655b4ffa640f301f628bf7c365083bb255f6aa5f89ef"
@@ -3280,10 +3280,10 @@
                               ],
                               "outputs": [
                                 {
-                                  "type": "asset",
+                                  "type": "AssetOutput",
                                   "hint": 1,
                                   "key": "798e9e137aec7c2d59d9655b4ffa640f301f628bf7c365083bb255f6aa5f89ef",
-                                  "amount": "2000000000000000000",
+                                  "alphAmount": "2000000000000000000",
                                   "address": "1AujpupFP4KWeZvqA7itsHY9cLJmx4qTzojVZrg8W9y",
                                   "tokens": [
                                     {
@@ -3303,30 +3303,16 @@
                             "scriptExecutionOk": true,
                             "contractInputs": [
                               {
-<<<<<<< HEAD
                                 "hint": 23412,
                                 "key": "798e9e137aec7c2d59d9655b4ffa640f301f628bf7c365083bb255f6aa5f89ef"
-=======
-                                "type": "AssetInput",
-                                "outputRef": {
-                                  "hint": 23412,
-                                  "key": "798e9e137aec7c2d59d9655b4ffa640f301f628bf7c365083bb255f6aa5f89ef"
-                                },
-                                "unlockScript": "00d1b70d2226308b46da297486adb6b4f1a8c1842cb159ac5ec04f384fe2d6f5da28"
->>>>>>> 3871bd19
                               }
                             ],
                             "generatedOutputs": [
                               {
-<<<<<<< HEAD
-                                "type": "asset",
+                                "type": "AssetOutput",
                                 "hint": 1,
                                 "key": "798e9e137aec7c2d59d9655b4ffa640f301f628bf7c365083bb255f6aa5f89ef",
-                                "amount": "2000000000000000000",
-=======
-                                "type": "AssetOutput",
-                                "alphAmount": "10000000000000000000",
->>>>>>> 3871bd19
+                                "alphAmount": "2000000000000000000",
                                 "address": "1AujpupFP4KWeZvqA7itsHY9cLJmx4qTzojVZrg8W9y",
                                 "tokens": [
                                   {
@@ -3342,10 +3328,10 @@
                                 "additionalData": "798e9e137aec7c2d59d9655b4ffa640f301f628bf7c365083bb255f6aa5f89ef"
                               },
                               {
-                                "type": "contract",
+                                "type": "ContractOutput",
                                 "hint": 1,
                                 "key": "798e9e137aec7c2d59d9655b4ffa640f301f628bf7c365083bb255f6aa5f89ef",
-                                "amount": "2000000000000000000",
+                                "alphAmount": "2000000000000000000",
                                 "address": "uomjgUz6D4tLejTkQtbNJMY8apAjTm1bgQf7em1wDV7S",
                                 "tokens": [
                                   {
@@ -3492,7 +3478,7 @@
                         "gasPrice": "100000000000",
                         "inputs": [
                           {
-                            "type": "asset",
+                            "type": "AssetInput",
                             "outputRef": {
                               "hint": 23412,
                               "key": "798e9e137aec7c2d59d9655b4ffa640f301f628bf7c365083bb255f6aa5f89ef"
@@ -3502,10 +3488,10 @@
                         ],
                         "outputs": [
                           {
-                            "type": "asset",
+                            "type": "AssetOutput",
                             "hint": 1,
                             "key": "798e9e137aec7c2d59d9655b4ffa640f301f628bf7c365083bb255f6aa5f89ef",
-                            "amount": "2000000000000000000",
+                            "alphAmount": "2000000000000000000",
                             "address": "1AujpupFP4KWeZvqA7itsHY9cLJmx4qTzojVZrg8W9y",
                             "tokens": [
                               {
@@ -3525,30 +3511,16 @@
                       "scriptExecutionOk": true,
                       "contractInputs": [
                         {
-<<<<<<< HEAD
                           "hint": 23412,
                           "key": "798e9e137aec7c2d59d9655b4ffa640f301f628bf7c365083bb255f6aa5f89ef"
-=======
-                          "type": "AssetInput",
-                          "outputRef": {
-                            "hint": 23412,
-                            "key": "798e9e137aec7c2d59d9655b4ffa640f301f628bf7c365083bb255f6aa5f89ef"
-                          },
-                          "unlockScript": "00d1b70d2226308b46da297486adb6b4f1a8c1842cb159ac5ec04f384fe2d6f5da28"
->>>>>>> 3871bd19
                         }
                       ],
                       "generatedOutputs": [
                         {
-<<<<<<< HEAD
-                          "type": "asset",
+                          "type": "AssetOutput",
                           "hint": 1,
                           "key": "798e9e137aec7c2d59d9655b4ffa640f301f628bf7c365083bb255f6aa5f89ef",
-                          "amount": "2000000000000000000",
-=======
-                          "type": "AssetOutput",
-                          "alphAmount": "10000000000000000000",
->>>>>>> 3871bd19
+                          "alphAmount": "2000000000000000000",
                           "address": "1AujpupFP4KWeZvqA7itsHY9cLJmx4qTzojVZrg8W9y",
                           "tokens": [
                             {
@@ -3564,10 +3536,10 @@
                           "additionalData": "798e9e137aec7c2d59d9655b4ffa640f301f628bf7c365083bb255f6aa5f89ef"
                         },
                         {
-                          "type": "contract",
+                          "type": "ContractOutput",
                           "hint": 1,
                           "key": "798e9e137aec7c2d59d9655b4ffa640f301f628bf7c365083bb255f6aa5f89ef",
-                          "amount": "2000000000000000000",
+                          "alphAmount": "2000000000000000000",
                           "address": "uomjgUz6D4tLejTkQtbNJMY8apAjTm1bgQf7em1wDV7S",
                           "tokens": [
                             {
@@ -4506,7 +4478,6 @@
                     "toGroup": 1,
                     "unconfirmedTransactions": [
                       {
-<<<<<<< HEAD
                         "unsigned": {
                           "hash": "798e9e137aec7c2d59d9655b4ffa640f301f628bf7c365083bb255f6aa5f89ef",
                           "version": 1,
@@ -4515,42 +4486,20 @@
                           "gasPrice": "100000000000",
                           "inputs": [
                             {
-                              "type": "asset",
+                              "type": "AssetInput",
                               "outputRef": {
                                 "hint": 23412,
                                 "key": "798e9e137aec7c2d59d9655b4ffa640f301f628bf7c365083bb255f6aa5f89ef"
-=======
-                        "id": "503bfb16230888af4924aa8f8250d7d348b862e267d75d3147f1998050b6da69",
-                        "inputs": [
-                          {
-                            "type": "AssetInput",
-                            "outputRef": {
-                              "hint": 23412,
-                              "key": "798e9e137aec7c2d59d9655b4ffa640f301f628bf7c365083bb255f6aa5f89ef"
-                            },
-                            "unlockScript": "00d1b70d2226308b46da297486adb6b4f1a8c1842cb159ac5ec04f384fe2d6f5da28"
-                          }
-                        ],
-                        "outputs": [
-                          {
-                            "type": "AssetOutput",
-                            "alphAmount": "10000000000000000000",
-                            "address": "1AujpupFP4KWeZvqA7itsHY9cLJmx4qTzojVZrg8W9y",
-                            "tokens": [
-                              {
-                                "id": "2d11fd6c12435ffb07aaed4d190a505b621b927a5f6e51b61ce0ebe186397bdd",
-                                "amount": "42000000000000000000"
->>>>>>> 3871bd19
                               },
                               "unlockScript": "00d1b70d2226308b46da297486adb6b4f1a8c1842cb159ac5ec04f384fe2d6f5da28"
                             }
                           ],
                           "outputs": [
                             {
-                              "type": "asset",
+                              "type": "AssetOutput",
                               "hint": 1,
                               "key": "798e9e137aec7c2d59d9655b4ffa640f301f628bf7c365083bb255f6aa5f89ef",
-                              "amount": "2000000000000000000",
+                              "alphAmount": "2000000000000000000",
                               "address": "1AujpupFP4KWeZvqA7itsHY9cLJmx4qTzojVZrg8W9y",
                               "tokens": [
                                 {
@@ -5078,15 +5027,10 @@
                   ],
                   "outputs": [
                     {
-<<<<<<< HEAD
-                      "type": "asset",
+                      "type": "AssetOutput",
                       "hint": 1,
                       "key": "798e9e137aec7c2d59d9655b4ffa640f301f628bf7c365083bb255f6aa5f89ef",
-                      "amount": "2000000000000000000",
-=======
-                      "type": "AssetOutput",
-                      "alphAmount": "10000000000000000000",
->>>>>>> 3871bd19
+                      "alphAmount": "2000000000000000000",
                       "address": "1AujpupFP4KWeZvqA7itsHY9cLJmx4qTzojVZrg8W9y",
                       "tokens": [
                         {
@@ -6096,17 +6040,11 @@
                   ],
                   "txOutputs": [
                     {
-<<<<<<< HEAD
-                      "type": "contract",
+                      "type": "ContractOutput",
                       "hint": 1234,
                       "key": "798e9e137aec7c2d59d9655b4ffa640f301f628bf7c365083bb255f6aa5f89ef",
-                      "amount": "1000000000000000000",
+                      "alphAmount": "1000000000000000000",
                       "address": "uomjgUz6D4tLejTkQtbNJMY8apAjTm1bgQf7em1wDV7S",
-=======
-                      "type": "ContractOutput",
-                      "alphAmount": "1000000000000000000",
-                      "address": "1AujpupFP4KWeZvqA7itsHY9cLJmx4qTzojVZrg8W9y",
->>>>>>> 3871bd19
                       "tokens": [
                         {
                           "id": "2d11fd6c12435ffb07aaed4d190a505b621b927a5f6e51b61ce0ebe186397bdd",
@@ -7544,13 +7482,9 @@
       },
       "Asset1": {
         "required": [
-<<<<<<< HEAD
           "hint",
           "key",
-          "amount",
-=======
           "alphAmount",
->>>>>>> 3871bd19
           "address",
           "tokens",
           "lockTime",
@@ -7558,17 +7492,13 @@
         ],
         "type": "object",
         "properties": {
-<<<<<<< HEAD
           "hint": {
             "type": "integer"
           },
           "key": {
             "type": "string"
           },
-          "amount": {
-=======
           "alphAmount": {
->>>>>>> 3871bd19
             "type": "string",
             "format": "uint256"
           },
@@ -8245,45 +8175,22 @@
       },
       "Contract": {
         "required": [
-<<<<<<< HEAD
           "hint",
           "key",
-          "amount",
-=======
-          "outputRef",
-          "type"
-        ],
-        "type": "object",
-        "properties": {
-          "outputRef": {
-            "$ref": "#/components/schemas/OutputRef"
-          },
-          "type": {
-            "type": "string"
-          }
-        }
-      },
-      "Contract1": {
-        "required": [
           "alphAmount",
->>>>>>> 3871bd19
           "address",
           "tokens",
           "type"
         ],
         "type": "object",
         "properties": {
-<<<<<<< HEAD
           "hint": {
             "type": "integer"
           },
           "key": {
             "type": "string"
           },
-          "amount": {
-=======
           "alphAmount": {
->>>>>>> 3871bd19
             "type": "string",
             "format": "uint256"
           },
