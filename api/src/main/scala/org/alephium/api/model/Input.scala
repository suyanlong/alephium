--- conflicted
+++ resolved
@@ -28,8 +28,7 @@
 
 object Input {
 
-<<<<<<< HEAD
-  @upickle.implicits.key("asset")
+  @upickle.implicits.key("AssetInput")
   final case class Asset(outputRef: OutputRef, unlockScript: ByteString) extends Input {
     def toProtocol(): Either[String, TxInput] = {
       deserialize[UnlockScript](unlockScript)
@@ -49,10 +48,6 @@
       Input.Asset(OutputRef.from(txInput.outputRef), serialize(txInput.unlockScript))
     }
   }
-=======
-  @upickle.implicits.key("AssetInput")
-  final case class Asset(outputRef: OutputRef, unlockScript: ByteString) extends Input
->>>>>>> 3871bd19
 
   @upickle.implicits.key("ContractInput")
   final case class Contract(outputRef: OutputRef) extends Input
