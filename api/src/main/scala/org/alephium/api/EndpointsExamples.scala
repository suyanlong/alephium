// Copyright 2018 The Alephium Authors
// This file is part of the alephium project.
//
// The library is free software: you can redistribute it and/or modify
// it under the terms of the GNU Lesser General Public License as published by
// the Free Software Foundation, either version 3 of the License, or
// (at your option) any later version.
//
// The library is distributed in the hope that it will be useful,
// but WITHOUT ANY WARRANTY; without even the implied warranty of
// MERCHANTABILITY or FITNESS FOR A PARTICULAR PURPOSE. See the
// GNU Lesser General Public License for more details.
//
// You should have received a copy of the GNU Lesser General Public License
// along with the library. If not, see <http://www.gnu.org/licenses/>.

package org.alephium.api

import java.math.BigInteger
import java.net.{InetAddress, InetSocketAddress}

import sttp.tapir.EndpointIO.Example

import org.alephium.api.model._
import org.alephium.protocol._
import org.alephium.protocol.model.{Transaction => _, TransactionTemplate => _, _}
import org.alephium.protocol.vm.{LockupScript, StatefulContract, UnlockScript}
import org.alephium.serde._
import org.alephium.util._

@SuppressWarnings(Array("org.wartremover.warts.OptionPartial"))
// scalastyle:off magic.number
trait EndpointsExamples extends ErrorExamples {

  private val networkId = NetworkId.AlephiumMainNet
  private val lockupScript =
    LockupScript.asset("1AujpupFP4KWeZvqA7itsHY9cLJmx4qTzojVZrg8W9y9n").get
  private val publicKey = PublicKey
    .from(Hex.unsafe("d1b70d2226308b46da297486adb6b4f1a8c1842cb159ac5ec04f384fe2d6f5da28"))
    .get
  private val unlockupScript: UnlockScript =
    UnlockScript.p2pkh(publicKey)
  private val unlockupScriptBytes      = serialize(unlockupScript)
  protected val defaultUtxosLimit: Int = 512
  val address                          = Address.Asset(lockupScript)
  val contractAddress = Address.Contract(
    LockupScript.p2c(
      Hash.unsafe(Hex.unsafe("109b05391a240a0d21671720f62fe39138aaca562676053900b348a51e11ba25"))
    )
  )
  private val cliqueId          = CliqueId(publicKey)
  private val port              = 12344
  private val minerApiPort      = 12355
  private val wsPort            = 12366
  private val restPort          = 12377
  private val inetSocketAddress = new InetSocketAddress("1.2.3.4", port)
  private val inetAddress       = inetSocketAddress.getAddress
  private val peerAddress       = PeerAddress(inetAddress, restPort, wsPort, minerApiPort)
  private val peers             = AVector(peerAddress)
  private val bigAmount         = Amount(ALPH.oneAlph.mulUnsafe(U256.Two))
  private def alph(value: Int)  = Amount(ALPH.oneAlph.mulUnsafe(U256.unsafe(value)))
  private val height            = 42
  val balance                   = alph(10)
  val halfBalance               = alph(5)
  val signature = Signature
    .from(
      Hex.unsafe(
        "9e1a35b2931bd04e6780d01c36e3e5337941aa80f173cfe4f4e249c44ab135272b834c1a639db9c89d673a8a30524042b0469672ca845458a5a0cf2cad53221b"
      )
    )
    .get
  private val hash =
    Hash.from(Hex.unsafe("798e9e137aec7c2d59d9655b4ffa640f301f628bf7c365083bb255f6aa5f89ef")).get
  private val blockHash = BlockHash
    .from(Hex.unsafe("bdaf9dc514ce7d34b6474b8ca10a3dfb93ba997cb9d5ff1ea724ebe2af48abe5"))
    .get
  val hexString    = "0ecd20654c2e2be708495853e8da35c664247040c00bd10b9b13"
  val byteString   = Hex.unsafe(hexString)
  protected val ts = TimeStamp.unsafe(1611041396892L)
  val txId =
    Hash.from(Hex.unsafe("503bfb16230888af4924aa8f8250d7d348b862e267d75d3147f1998050b6da69")).get
  val contractId =
    Hash.from(Hex.unsafe("1a21d30793fdf47bf07694017d0d721e94b78dffdc9c8e0b627833b66e5c75d8")).get
  private val tokens = AVector(
    Token(Hash.hash("token1"), alph(42).value),
    Token(Hash.hash("token2"), alph(1000).value)
  )
  val defaultDestinations = AVector(Destination(address, bigAmount, None, None))
  val moreSettingsDestinations = AVector(
    Destination(address, bigAmount, Some(tokens), Some(ts))
  )
  private val outputRef = OutputRef(hint = 23412, key = hash)

<<<<<<< HEAD
  private val inputAsset = Input.Asset(
    outputRef,
    unlockupScriptBytes
  )

  private val outputAsset: Output.Asset = Output.Asset(
    1,
    hash,
    twoAlph,
    address,
    tokens,
    ts,
    hash.bytes
  )

  private val outputContract: Output = Output.Contract(
    1,
    hash,
    twoAlph,
    contractAddress,
    tokens
  )

  private val unsignedTx = UnsignedTx(
    Some(hash),
    1,
    1,
    None,
    defaultGas.value,
    defaultGasPrice.value,
    AVector(inputAsset),
    AVector(outputAsset)
  )

  private val transaction = Transaction(
    unsignedTx,
    true,
    AVector(outputRef),
    AVector(outputAsset, outputContract),
    AVector(signature.bytes),
    AVector(signature.bytes)
  )

  private val transactionTemplate = TransactionTemplate(
    unsignedTx,
    AVector(signature.bytes),
    AVector(signature.bytes)
=======
  private val tx = Tx(
    txId,
    AVector(Input.Asset(outputRef, serialize(unlockScript))),
    AVector(Output.Asset(alphAmount = balance, address, tokens, ts, ByteString.empty)),
    minimalGas.value,
    defaultGasPrice.value
>>>>>>> 3871bd19
  )

  private val utxo = UTXO(
    outputRef,
    balance,
    tokens,
    ts,
    hash.bytes
  )

  private val blockEntry = BlockEntry(
    blockHash,
    timestamp = ts,
    chainFrom = 1,
    chainTo = 2,
    height,
    deps = AVector(blockHash, blockHash),
    transactions = AVector(transaction),
    hash.bytes,
    1.toByte,
    hash,
    hash,
    hash.bytes
  )

  private val blockCandidate = BlockCandidate(
    fromGroup = 1,
    toGroup = 0,
    headerBlob = Hex.unsafe("aaaa"),
    target = BigInteger.ONE.shiftLeft(18),
    txsBlob = Hex.unsafe("bbbbbbbbbb")
  )

  private val blockSolution = BlockSolution(
    blockBlob = Hex.unsafe("bbbbbbbb"),
    miningCount = U256.unsafe(1000)
  )

  private val blockHeaderEntry = BlockHeaderEntry(
    hash = blockHash,
    timestamp = ts,
    chainFrom = 1,
    chainTo = 2,
    height = height,
    deps = AVector(blockHash, blockHash)
  )

  private val event = Event(
    blockHash,
    txId,
    contractAddress.lockupScript.contractId,
    index = 1,
    fields = AVector(Val.Address(address), Val.U256(U256.unsafe(10)))
  )

  implicit val minerActionExamples: List[Example[MinerAction]] = List(
    Example[MinerAction](MinerAction.StartMining, Some("Start mining"), None),
    Example[MinerAction](MinerAction.StopMining, Some("Stop mining"), None)
  )

  implicit val misbehaviorActionExamples: List[Example[MisbehaviorAction]] =
    List[Example[MisbehaviorAction]](
      moreSettingsExample(
        MisbehaviorAction.Unban(AVector(inetAddress)),
        "Unban"
      ),
      moreSettingsExample(
        MisbehaviorAction.Ban(AVector(inetAddress)),
        "Ban"
      )
    )

  implicit val discoveryActionExamples: List[Example[DiscoveryAction]] =
    List(
      Example[DiscoveryAction](
        DiscoveryAction.Unreachable(AVector(inetAddress)),
        None,
        Some("Set unreachable")
      ),
      Example[DiscoveryAction](
        DiscoveryAction.Reachable(AVector(inetAddress)),
        None,
        Some("Set reachable")
      )
    )

  implicit val nodeInfoExamples: List[Example[NodeInfo]] =
    simpleExample(
      NodeInfo(
        ReleaseVersion(0, 0, 1),
        NodeInfo.BuildInfo(
          "1.2.3",
          "47c01136d52cdf29062f6a3598a36ebc1e4dc57e"
        ),
        true,
        Some(inetSocketAddress)
      )
    )

  implicit val getBlockHeaderEntryExample: List[Example[BlockHeaderEntry]] =
    simpleExample(blockHeaderEntry)

  implicit val selfCliqueExamples: List[Example[SelfClique]] =
    simpleExample(
      SelfClique(
        cliqueId,
        networkId,
        numZerosAtLeastInHash = 18,
        peers,
        selfReady = true,
        synced = true,
        groupNumPerBroker = 1,
        groups = 2
      )
    )

  implicit val interCliquePeerInfosExamples: List[Example[AVector[InterCliquePeerInfo]]] =
    simpleExample(
      AVector(
        InterCliquePeerInfo(
          cliqueId,
          brokerId = 1,
          groupNumPerBroker = 1,
          inetSocketAddress,
          isSynced = true,
          clientVersion = "v1.0.0"
        )
      )
    )

  implicit val discoveredNeighborExamples: List[Example[AVector[BrokerInfo]]] =
    simpleExample(AVector(BrokerInfo.unsafe(cliqueId, 1, 1, inetSocketAddress)))

  implicit val misbehaviorsExamples: List[Example[AVector[PeerMisbehavior]]] =
    simpleExample(AVector(PeerMisbehavior(inetAddress, PeerStatus.Penalty(42))))

  implicit val unreachableBrokersExamples: List[Example[AVector[InetAddress]]] =
    simpleExample(AVector(inetAddress))

  implicit val unsignedTxExamples: List[Example[UnsignedTx]] = List(
    defaultExample(unsignedTx)
  )

  implicit val transactionExamples: List[Example[Transaction]] = List(
    defaultExample(transaction)
  )

  implicit val hashrateResponseExamples: List[Example[HashRateResponse]] =
    simpleExample(HashRateResponse("100 MH/s"))

  implicit val fetchResponseExamples: List[Example[FetchResponse]] =
    simpleExample(FetchResponse(AVector(AVector(blockEntry))))

  implicit val unconfirmedTransactionsExamples: List[Example[AVector[UnconfirmedTransactions]]] =
    simpleExample(AVector(UnconfirmedTransactions(0, 1, AVector(transactionTemplate))))

  implicit val blockEntryExamples: List[Example[BlockEntry]] =
    simpleExample(blockEntry)

  implicit val blockEntryTemplateExamples: List[Example[BlockCandidate]] =
    simpleExample(blockCandidate)

  implicit val blockSolutionExamples: List[Example[BlockSolution]] =
    simpleExample(blockSolution)

  implicit val balanceExamples: List[Example[Balance]] = List(
    defaultExample(
      Balance(balance, balance.hint, halfBalance, halfBalance.hint, utxoNum = 3, None)
    ),
    moreSettingsExample(
      Balance(
        balance,
        balance.hint,
        halfBalance,
        halfBalance.hint,
        utxoNum = 3,
        Some("Result might not include all utxos and is maybe unprecise")
      )
    )
  )

  implicit val utxosExamples: List[Example[UTXOs]] = List(
    defaultExample(UTXOs(AVector(utxo), None)),
    moreSettingsExample(UTXOs(AVector(utxo), Some("Result might not contains all utxos")))
  )

  implicit val groupExamples: List[Example[Group]] =
    simpleExample(Group(group = 2))

  implicit val hashesAtHeightExamples: List[Example[HashesAtHeight]] =
    simpleExample(HashesAtHeight(headers = AVector(blockHash, blockHash, blockHash)))

  implicit val chainInfoExamples: List[Example[ChainInfo]] =
    simpleExample(ChainInfo(currentHeight = height))

  implicit val buildTransactionExamples: List[Example[BuildTransaction]] = List(
    defaultExample(
      BuildTransaction(
        publicKey,
        defaultDestinations
      )
    ),
    moreSettingsExample(
      BuildTransaction(
        publicKey,
        moreSettingsDestinations,
        Some(AVector(outputRef)),
        Some(minimalGas),
        Some(defaultGasPrice),
        Some(defaultUtxosLimit)
      )
    )
  )

  implicit val buildSweepAddressTransactionExamples: List[Example[BuildSweepAddressTransactions]] =
    List(
      defaultExample(
        BuildSweepAddressTransactions(
          publicKey,
          address
        )
      ),
      moreSettingsExample(
        BuildSweepAddressTransactions(
          publicKey,
          address,
          Some(ts),
          Some(minimalGas),
          Some(defaultGasPrice),
          Some(defaultUtxosLimit)
        )
      )
    )

  implicit val buildTransactionResultExamples: List[Example[BuildTransactionResult]] =
    simpleExample(
      BuildTransactionResult(
        unsignedTx = hexString,
        minimalGas,
        defaultGasPrice,
        hash,
        fromGroup = 2,
        toGroup = 1
      )
    )

  implicit val buildSweepAddressTransactionsResultExamples
      : List[Example[BuildSweepAddressTransactionsResult]] = {
    val sweepAddressTxs = AVector(
      SweepAddressTransaction(hash, hexString, minimalGas, defaultGasPrice)
    )
    simpleExample(BuildSweepAddressTransactionsResult(sweepAddressTxs, fromGroup = 2, toGroup = 1))
  }

  implicit val submitTransactionExamples: List[Example[SubmitTransaction]] =
    simpleExample(SubmitTransaction(unsignedTx = hexString, signature))

  implicit val buildMultisigAddressExample: List[Example[BuildMultisigAddress]] =
    simpleExample(
      BuildMultisigAddress(
        AVector(publicKey, publicKey),
        1
      )
    )

  implicit val buildMultisigAddressResultExample: List[Example[BuildMultisigAddress.Result]] =
    simpleExample(
      BuildMultisigAddress.Result(
        address
      )
    )

  implicit val buildMultisigTransactionExamples: List[Example[BuildMultisig]] = List(
    defaultExample(
      BuildMultisig(
        address,
        AVector(publicKey),
        defaultDestinations,
        None,
        None
      )
    ),
    moreSettingsExample(
      BuildMultisig(
        address,
        AVector(publicKey),
        moreSettingsDestinations,
        Some(minimalGas),
        Some(defaultGasPrice)
      )
    )
  )

  implicit val submitMultisigTransactionExamples: List[Example[SubmitMultisig]] =
    simpleExample(SubmitMultisig(unsignedTx = hexString, AVector(signature)))

  implicit val decodeTransactionExamples: List[Example[DecodeTransaction]] =
    simpleExample(DecodeTransaction(unsignedTx = hexString))

  implicit val txResultExamples: List[Example[TxResult]] =
    simpleExample(TxResult(txId, fromGroup = 2, toGroup = 1))

  implicit val txStatusExamples: List[Example[TxStatus]] =
    List[Example[TxStatus]](
      Example(Confirmed(blockHash, 0, 1, 2, 3), None, None),
      Example(MemPooled, None, Some("Tx is still in mempool")),
      Example(NotFound, None, Some("Cannot find tx with the id"))
    )

  implicit val compileScriptExamples: List[Example[Compile.Script]] =
    simpleExample(
      Compile.Script(
        code =
          s"TxScript Main { pub payable fn main() -> () { let token = Token(#36cdbfabca2d71622b6) token.withdraw(@${address.toBase58}, 1024) } }"
      )
    )

  implicit val compileContractExamples: List[Example[Compile.Contract]] =
    simpleExample(
      Compile.Contract(
        code =
          "TxContract Foo(bar: ByteVec) {\npub payable fn baz(amount: U256) -> () {\nissueToken!(amount)\n}}"
      )
    )

  implicit val compileResultExamples: List[Example[CompileResult]] =
    simpleExample(
      CompileResult(
        bytecode = Hex.unsafe(hexString),
        codeHash = hash,
        fields = CompileResult.Fields(
          signature = "TxContract Foo(aa:Bool,mut bb:U256,cc:I256,mut dd:ByteVec,ee:Address)",
          types = AVector("Bool", "U256", "I256", "ByteVec", "Address")
        ),
        functions = AVector(
          CompileResult.Function(
            name = "bar",
            signature =
              "pub payable bar(a:Bool,mut b:U256,c:I256,mut d:ByteVec,e:Address)->(U256,I256,ByteVec,Address)",
            argTypes = AVector("Bool", "U256", "I256", "ByteVec", "Address"),
            returnTypes = AVector("U256", "I256", "ByteVec", "Address")
          )
        ),
        events = AVector(
          CompileResult.Event(
            name = "Bar",
            signature = "event Bar(a:Bool,b:U256,d:ByteVec,e:Address)",
            fieldTypes = AVector("Bool", "U256", "ByteVec", "Address")
          )
        )
      )
    )

  implicit val buildContractExamples: List[Example[BuildContractDeployScriptTx]] = List(
    defaultExample(BuildContractDeployScriptTx(publicKey, bytecode = byteString)),
    moreSettingsExample(
      BuildContractDeployScriptTx(
        publicKey,
        byteString,
        Some(AVector(Val.True, Val.U256(U256.unsafe(123)))),
        Some(bigAmount),
        Some(bigAmount),
        Some(minimalGas),
        Some(defaultGasPrice),
        Some(defaultUtxosLimit)
      )
    )
  )

  implicit val buildScriptExamples: List[Example[BuildScriptTx]] = List(
    defaultExample(BuildScriptTx(publicKey, bytecode = byteString)),
    moreSettingsExample(
      BuildScriptTx(
        publicKey,
        byteString,
        Some(Amount(dustUtxoAmount)),
        Some(minimalGas),
        Some(defaultGasPrice),
        Some(defaultUtxosLimit)
      )
    )
  )

  implicit val buildContractResultExamples: List[Example[BuildContractDeployScriptTxResult]] =
    simpleExample(
      BuildContractDeployScriptTxResult(
        group = 2,
        unsignedTx = hexString,
        hash = hash,
        contractAddress = Address.contract(contractId)
      )
    )

  implicit val buildScriptResultExamples: List[Example[BuildScriptTxResult]] =
    simpleExample(
      BuildScriptTxResult(
        unsignedTx = hexString,
        txId = hash,
        group = 2
      )
    )

  implicit lazy val contractStateExamples: List[Example[ContractState]] =
    simpleExample(existingContract)

  private def asset(n: Long) = ContractState.Asset(
    ALPH.alph(n),
    AVector(Token(id = Hash.hash(s"token${n}"), amount = ALPH.nanoAlph(n)))
  )
  private val anotherContractId = ContractId.hash("contract")
  private val code              = StatefulContract.forSMT.toContract().toOption.get
  private lazy val existingContract = ContractState(
    address = Address.contract(anotherContractId),
    bytecode = code,
    codeHash = code.hash,
    fields = AVector[Val](Val.U256(ALPH.alph(2))),
    asset = asset(2)
  )
  implicit val testContractExamples: List[Example[TestContract]] = {
    simpleExample(
      TestContract(
        group = Some(0),
        address = Some(Address.contract(ContractId.zero)),
        bytecode = code,
        initialFields = Some(AVector[Val](Val.U256(ALPH.oneAlph))),
        initialAsset = Some(asset(1)),
        testMethodIndex = Some(0),
        testArgs = Some(AVector[Val](Val.U256(ALPH.oneAlph))),
        existingContracts = Some(AVector(existingContract)),
        inputAssets = Some(AVector(TestContract.InputAsset(address, asset(3))))
      )
    )
  }

  implicit val testContractResultExamples: List[Example[TestContractResult]] =
    simpleExample(
      TestContractResult(
        returns = AVector[Val](Val.U256(ALPH.oneAlph)),
        gasUsed = 20000,
        contracts = AVector(existingContract),
<<<<<<< HEAD
        outputs =
          AVector(Output.Contract(1234, hash, Amount(ALPH.oneAlph), contractAddress, tokens))
=======
        txOutputs = AVector(Output.Contract(Amount(ALPH.oneAlph), address, tokens))
>>>>>>> 3871bd19
      )
    )

  implicit val exportFileExamples: List[Example[ExportFile]] =
    simpleExample(ExportFile("exported-blocks-file"))

  implicit val addressExamples: List[Example[Address.Asset]] =
    simpleExample(address)

  implicit val minerAddressesExamples: List[Example[MinerAddresses]] =
    simpleExample(MinerAddresses(AVector(address)))

  implicit val booleanExamples: List[Example[Boolean]] =
    simpleExample(true)

  implicit val verifySignatureExamples: List[Example[VerifySignature]] =
    simpleExample(VerifySignature(Hex.unsafe(hexString), signature, publicKey))

  implicit val eventsExamples: List[Example[Events]] =
    simpleExample(Events(0, 1, events = AVector(event)))

  implicit val eventsVectorExamples: List[Example[AVector[Events]]] =
    simpleExample(AVector(Events(0, 1, events = AVector(event))))
}
// scalastyle:on magic.number<|MERGE_RESOLUTION|>--- conflicted
+++ resolved
@@ -91,7 +91,6 @@
   )
   private val outputRef = OutputRef(hint = 23412, key = hash)
 
-<<<<<<< HEAD
   private val inputAsset = Input.Asset(
     outputRef,
     unlockupScriptBytes
@@ -100,7 +99,7 @@
   private val outputAsset: Output.Asset = Output.Asset(
     1,
     hash,
-    twoAlph,
+    bigAmount,
     address,
     tokens,
     ts,
@@ -110,7 +109,7 @@
   private val outputContract: Output = Output.Contract(
     1,
     hash,
-    twoAlph,
+    bigAmount,
     contractAddress,
     tokens
   )
@@ -139,14 +138,6 @@
     unsignedTx,
     AVector(signature.bytes),
     AVector(signature.bytes)
-=======
-  private val tx = Tx(
-    txId,
-    AVector(Input.Asset(outputRef, serialize(unlockScript))),
-    AVector(Output.Asset(alphAmount = balance, address, tokens, ts, ByteString.empty)),
-    minimalGas.value,
-    defaultGasPrice.value
->>>>>>> 3871bd19
   )
 
   private val utxo = UTXO(
@@ -587,12 +578,8 @@
         returns = AVector[Val](Val.U256(ALPH.oneAlph)),
         gasUsed = 20000,
         contracts = AVector(existingContract),
-<<<<<<< HEAD
-        outputs =
+        txOutputs =
           AVector(Output.Contract(1234, hash, Amount(ALPH.oneAlph), contractAddress, tokens))
-=======
-        txOutputs = AVector(Output.Contract(Amount(ALPH.oneAlph), address, tokens))
->>>>>>> 3871bd19
       )
     )
 
